--- conflicted
+++ resolved
@@ -397,21 +397,12 @@
             newElements.push(command.element);
         });
 
-<<<<<<< HEAD
         deleted = diffElements(currentShown, newShown);
         affected = diffElements(currentShown, deleted);
         // "added" must also include the elements from "newHidden" to ensure that we continue 
         // to animate any command elements that have underflowed back into the actionarea 
         // as a part of this data change.
         added = diffElements(newShown, currentShown).concat(newHidden);
-=======
-        deleted = ToolBar._diffElements(currentShown, newShown);
-        affected = ToolBar._diffElements(currentShown, deleted);
-        // Pad "added" with the elements from newHidden to ensure that we continue to animate
-        // part any commands elements that have underflowed back into the action area as a
-        // of this data change.
-        added = ToolBar._diffElements(newShown, currentShown).concat(newHidden);
->>>>>>> 1469f940
 
         return {
             newElements: newElements,
@@ -881,17 +872,11 @@
 
         });
 
-<<<<<<< HEAD
-        // Add separator between primary and secondary command if applicable
-        if (additionalCommands.length > 0 && this._secondaryCommands.length > 0) {
-            menuCommands.push(new _ToolBarMenuCommand._MenuCommand(null, {
-=======
 
         // Add separator between primary and secondary command if applicable 
         var secondaryCommandsLength = this._secondaryCommands.length;
         if (additionalCommands.length > 0 && secondaryCommandsLength > 0) {
             var separator = new _ToolBarMenuCommand._MenuCommand(null, {
->>>>>>> 1469f940
                 type: _Constants.typeSeparator
             });
             this._overflowArea.appendChild(separator.element);
