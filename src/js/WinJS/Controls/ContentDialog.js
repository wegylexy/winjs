--- conflicted
+++ resolved
@@ -19,37 +19,11 @@
     '../Animations',
     'require-style!less/styles-contentdialog',
     'require-style!less/colors-contentdialog'
-<<<<<<< HEAD
-    ], function contentDialogInit(Application, _Dispose, Promise, _Signal, _LightDismissService, _BaseUtils, _Global, _WinRT, _Base, _Events, _ErrorFromName, _Resources, _Control, _ElementUtilities, _Hoverable, _Animations) {
+], function contentDialogInit(Application, _Dispose, _Accents, Promise, _Signal, _LightDismissService, _BaseUtils, _Global, _WinRT, _Base, _Events, _ErrorFromName, _Resources, _Control, _ElementUtilities, _Hoverable, _Animations) {
     "use strict";
 
-=======
-], function contentDialogInit(Application, _Dispose, _Accents, Promise, _Signal, _BaseUtils, _Global, _WinRT, _Base, _Events, _ErrorFromName, _Resources, _Control, _ElementUtilities, _Hoverable, _Animations) {
-    "use strict";
-
     _Accents.createAccentRule(".win-contentdialog-dialog", [{ name: "outline-color", value: _Accents.ColorTypes.accent }]);
 
-    var ContentDialogManager;
-
-    // Need to be the first one to register these events so that they can be
-    // canceled before any other listener sees them.
-    var eventsToBlock = [
-        "edgystarting",
-        "edgycompleted",
-        "edgycanceled"
-    ];
-
-    function blockEventIfDialogIsShowing(eventObject) {
-        if (ContentDialogManager && ContentDialogManager.aDialogIsShowing()) {
-            eventObject.stopImmediatePropagation();
-        }
-    }
-
-    eventsToBlock.forEach(function (eventName) {
-        Application.addEventListener(eventName, blockEventIfDialogIsShowing);
-    });
-
->>>>>>> 50c74dc0
     _Base.Namespace.define("WinJS.UI", {
         /// <field>
         /// <summary locid="WinJS.UI.ContentDialog">
