// Copyright (c) Microsoft Open Technologies, Inc.  All Rights Reserved. Licensed under the Apache License, Version 2.0. See License.txt in the project root for license information.

interface Object {
    [key: string]: any;
}

interface IStyleEquivalents {
    cssName: string;
    scriptName: string;
}

interface IStyleEquivalentsMap {
    [key: string]: IStyleEquivalents;
}

declare module WinJS {

    class _Signal<T> {
        constructor(oncancel?: Function);
        promise: Promise<T>;
        cancel();
        complete(value?: T);
        error(value?: any);
        progress(value?: any);
    }

    module Utilities {
        function _bubbleEvent(element: HTMLElement, type: string, eventObject: any): void;
        function _setImmediate(func: () => any): void;

        module _resizeNotifier {
            function subscribe(element: HTMLElement, handler): void;
            function unsubscribe(element: HTMLElement, handler): void;
            function _handleResize(): void;
        }

        var _browserStyleEquivalents: IStyleEquivalentsMap;

        function _setActive(element: HTMLElement, scroller?: HTMLElement);
        function _trySetActive(element: HTMLElement, scroller?: HTMLElement);
        function _setActiveFirstFocusableElement(rootEl: HTMLElement, scroller?: HTMLElement);
        function _setActiveLastFocusableElement(rootEl: HTMLElement, scroller?: HTMLElement);

        function _traceAsyncOperationStarting();
        function _traceAsyncOperationCompleted();
        function _traceAsyncCallbackStarting();
        function _traceAsyncCallbackCompleted();

        function _require(deps: string[], callback);
        function _uniqueID(e: HTMLElement):string;
        function _isDOMElement(e: HTMLElement): boolean;

        function _yieldForEvents(handler: Function);

        class _PointerEventProxy {
            constructor(eventObject, overrideProperties);
        }

        function _linkedListMixin(name: string);

        module Scheduler {
            var _usingWwaScheduler: boolean;
            var _MSApp;
            var _isEmpty;
            var _TIME_SLICE: number;
        }

        function _now();

        function _setHasWinRT(value: boolean);
        var _selectionPartsSelector;
        var _supportsTouchActionCrossSlide;

        function _writeProfilerMark(mark: string);

    }

    module Resources {
        function _getWinJSString(resourceId: string): { value: string; empty?: boolean; lang?: string; };
        function _getStringJS(resourceId: string): { value: string; empty?: boolean; lang?: string; };
    }

    module Application {
        var _terminateApp: (data: any, e: any) => void;
        function _loadState(e: any);
    }

    module UI {
        var _optionsLexer;
        var optionsParser;
        var _optionsParser;
        var _CallExpression;
        var _IdentifierExpression;

        class _ParallelWorkQueue {
            constructor(maxRunning: number);
            sort(sortFunc: (a: any, b: any) => number);
            queue(f:()=>WinJS.Promise<any>, data?:any, first?:boolean);
        }

        class PrivateToggleSwitch extends WinJS.UI.ToggleSwitch {
            _pointerDownHandler(ev: any);
            _pointerUpHandler(ev: any);
            _pointerMoveHandler(ev: any);
        }

        class PrivateTabContainer extends WinJS.UI.TabContainer {
            _elementTabHelper;
            _hasMoreElementsInTabOrder;
        }

        class PrivateTooltip extends WinJS.UI.Tooltip {
            _disposed: boolean;
            _domElement: HTMLElement;

            static _DELAY_INITIAL_TOUCH_SHORT: number;
            static _DELAY_INITIAL_TOUCH_LONG: number;
            static _DEFAULT_MOUSE_HOVER_TIME: number;
            static _DEFAULT_MESSAGE_DURATION: number;
            static _DELAY_RESHOW_NONINFOTIP_TOUCH: number;
            static _DELAY_RESHOW_NONINFOTIP_NONTOUCH: number;
            static _DELAY_RESHOW_INFOTIP_TOUCH: number;
            static _DELAY_RESHOW_INFOTIP_NONTOUCH: number;
            static _RESHOW_THRESHOLD: number;
        }

        interface ISelect {
            value;
            index: number;
            _domElement;
        }

        interface ITimePicker extends WinJS.UI.TimePicker {
            _domElement: HTMLElement;
            _disposed: boolean;
            _ampmControl: ISelect;
            _ampmElement: HTMLSelectElement;
            _hourControl: ISelect;
            _hourElement: HTMLSelectElement;
            _minuteControl: ISelect;
            _minuteElement: HTMLSelectElement;
        }

        interface ISemanticZoom extends WinJS.UI.SemanticZoom {
            _showSemanticZoomButton();
            _onMouseWheel(evt);
            _pinching: boolean;
            _viewportIn;
            _viewportOut;
            _canvasIn;
            _canvasOut;
            _disposed;
        }

        var _listViewClass: string;
        var _viewportClass: string;
        var _horizontalClass: string;
        var _verticalClass: string;
        var _scrollableClass: string;
        var _containerClass: string;
        var _headerContainerClass: string;

        module _ListViewAnimationHelper {
            function fadeInElement(element): Promise<any>;
            function fadeOutElement(element): Promise < any>;
            function animateEntrance(canvas, firstEntrance): Promise<any>;
        }

        module _VirtualizeContentsView {
            var _maxTimePerCreateContainers;
        }

        class PrivateSearchBox extends WinJS.UI.SearchBox {
            _disposed: boolean;
            static _sortAndMergeHits(hitsProvided?);
            static _EventName: {
                querychanged;
                querysubmitted;
                resultsuggestionchosen;
                suggestionsrequested;
                receivingfocusonkeyboardinput;
            };

        }

<<<<<<< HEAD
        class PrivateToolbar extends WinJS.UI.Toolbar {
            _disposed: boolean;
            _primaryCommands: ICommand[];
            _secondaryCommands: ICommand[];
            _overflowButton: HTMLButtonElement;
            _mainActionArea: HTMLElement;
            _menu: WinJS.UI.Menu;
            _separatorWidth: number;
            _standardCommandWidth: number;
            _overflowButtonWidth: number;
            _getCommandWidth(command: ICommand): number;
            _customContentFlyout: WinJS.UI.Flyout;
            _customContentContainer: HTMLElement;
            _selectedCustomCommand: ICommand;
        }

        class PrivateCommand extends WinJS.UI.AppBarCommand implements ICommand {
            priority: number;
            winControl: ICommand
        }

        // Move to WinJS.d.ts after the Toolbar API review
        export interface ICommand {
            addEventListener(type: string, listener: Function, useCapture?: boolean): void;
            dispose(): void;
            removeEventListener(type: string, listener: Function, useCapture?: boolean): void;
            disabled: boolean;
            element: HTMLElement;
            extraClass: string;
            firstElementFocus: HTMLElement;
            flyout: WinJS.UI.Flyout;
            hidden: boolean;
            icon: string;
            id: string;
            label: string;
            lastElementFocus: HTMLElement;
            onclick: Function;
            section: string;
            selected: boolean;
            tooltip: string;
            type: string;
            priority: number;
            winControl: ICommand
        }

        class Toolbar {
            public element: HTMLElement;
            public overflowMode: string;
            public data: WinJS.Binding.List<ICommand>;
            constructor(element?: HTMLElement, options?: any);
            public dispose(): void;
            public forceLayout(): void;
        }
=======
        class PrivateItemContainer extends WinJS.UI.ItemContainer {
            _selectionMode: WinJS.UI.SelectionMode;
            _onFocusIn();
            _onFocusOut();
            _onKeyDown(e);
            _itemEventsHandler;
            _itemBox;
            _disposed: boolean;
            static _ClassName;
        }

        var _ItemEventsHandler;
        var _LEFT_MSPOINTER_BUTTON;
        var _RIGHT_MSPOINTER_BUTTON;
        var _selectedClass;
        var _keyboardSeenLast;
        var _swipeableClass;
        var _itemFocusOutlineClass;
        var _itemBoxClass;
        var _itemClass;

        var _seenUrlsMaxSize: number;
        var _seenUrlsMRUMaxSize: number;
        function _seenUrl(url:string);
        function _getSeenUrlsMRU(): string[];
        function _getSeenUrls(): string[];

>>>>>>> ff0c92db
    }
}<|MERGE_RESOLUTION|>--- conflicted
+++ resolved
@@ -183,7 +183,6 @@
 
         }
 
-<<<<<<< HEAD
         class PrivateToolbar extends WinJS.UI.Toolbar {
             _disposed: boolean;
             _primaryCommands: ICommand[];
@@ -237,7 +236,7 @@
             public dispose(): void;
             public forceLayout(): void;
         }
-=======
+
         class PrivateItemContainer extends WinJS.UI.ItemContainer {
             _selectionMode: WinJS.UI.SelectionMode;
             _onFocusIn();
@@ -264,7 +263,5 @@
         function _seenUrl(url:string);
         function _getSeenUrlsMRU(): string[];
         function _getSeenUrls(): string[];
-
->>>>>>> ff0c92db
     }
 }