// Copyright (c) Microsoft Corporation.  All Rights Reserved. Licensed under the MIT License. See License.txt in the project root for license information.
// <reference path="ms-appx://$(TargetFramework)/js/WinJS.js" />
// <reference path="ms-appx://$(TargetFramework)/css/ui-dark.css" />
/// <reference path="../TestLib/Helper.ts"/>
/// <reference path="../../typings/typings.d.ts" />
/// <reference path="../TestLib/liveToQ/liveToQ.d.ts" />
/// <reference path="../TestLib/winjs.dev.d.ts" />

module CorsicaTests {

    var _ElementResizeInstrument = <typeof WinJS.UI.PrivateElementResizeInstrument> Helper.require("WinJS/Controls/ElementResizeInstrument/_ElementResizeInstrument")._ElementResizeInstrument;

    function disposeAndRemoveElement(element: HTMLElement) {
        if (element.winControl) {
            element.winControl.dispose();
        }
        WinJS.Utilities.disposeSubTree(element);
        if (element.parentElement) {
            element.parentElement.removeChild(element);
        }
    }

    function awaitInitialResizeEvents(): WinJS.Promise<any> {
        // In some browsers, when the _ElementResizeHandler finishes loading, the underlying <object> element will fire an 
        // initial async window resize event. Burn 300ms to allow that event to fire, so we don't test against false positives
        return WinJS.Promise.timeout(300);
    }

    function allowTimeForAdditionalResizeEvents(): WinJS.Promise<any> {
        // Helper function used to let enough time pass for a resize event to occur, 
        // usually this is to capture any additional resize events that may have been pending,
        // particularly when we want to verify that no redundant events have been triggered.
        return WinJS.Promise.timeout(300);
    }

    export class ElementResizeInstrumentTests {
        "use strict";

        _element: HTMLElement;
        _parent: HTMLElement;
        _child: HTMLElement;
        _parentInstrument: WinJS.UI.PrivateElementResizeInstrument;
        _childInstrument: WinJS.UI.PrivateElementResizeInstrument;

        setUp() {
            LiveUnit.LoggingCore.logComment("In setup");

            // Host element for tests
            this._element = document.createElement("DIV");

            // Create two elements (parent & child), each styled with percentage heights & widths and each with its own _ElementResizeInstrument.
            this._parent = document.createElement("DIV");
            this._child = document.createElement("DIV");

            this._parent.appendChild(this._child);
            this._element.appendChild(this._parent);
            document.body.appendChild(this._element);

            // Let host element be the nearest positioned ancestor of the parent element
            this._element.style.cssText = "position: relative; height: 800px; width: 800px;";

            var parentStyleText = "position: relative; width: 65%; maxWidth: inherit; minWidth: inherit; height: 65%; maxHeight: inherit; minHeight: inherit; padding: 0px;";
            var childStyleText = parentStyleText;

            this._parent.id = "parent";
            this._parent.style.cssText = parentStyleText;
            this._parentInstrument = new _ElementResizeInstrument();
            this._parent.appendChild(this._parentInstrument.element);

            this._child.id = "child";
            this._child.style.cssText = childStyleText;
            this._childInstrument = new _ElementResizeInstrument();
            this._child.appendChild(this._childInstrument.element);

        }

        tearDown() {
            if (this._element) {
                disposeAndRemoveElement(this._element)
                this._element = null;
                this._parent = null;
                this._child = null;
                this._parentInstrument = null;
                this._childInstrument = null;
            }
        }

        testChildElementResize(complete) {
            // Verifies that when both the parent and child elements have _ElementResizeInstruments, resizing 
            // the child element will trigger child resize events, but will not trigger parent resize events.
<<<<<<< HEAD

            function parentFailEvent(): void {
                LiveUnit.Assert.fail("Size changes to the child element should not trigger resize events in the parent element.");
            }

            var childStyle = this._child.style;
            var childResizedCounter = 0;
            var expectedChildResizeEvents = 7;
            var childResizedSignal: WinJS._Signal<any>;
            function childResizeHandler(): void {
                childResizedCounter++;
                childResizedSignal.complete();
            }

            var parentLoadingPromise = new WinJS.Promise((c) => {
                this._parentInstrument.addEventListener("loaded", c);
                this._parentInstrument.addedToDom();
            });

=======

            function parentFailEvent(): void {
                LiveUnit.Assert.fail("Size changes to the child element should not trigger resize events in the parent element.");
            }

            var childStyle = this._child.style;
            var childResizedCounter = 0;
            var expectedChildResizeEvents = 7;
            var childResizedSignal: WinJS._Signal<any>;
            function childResizeHandler(): void {
                childResizedCounter++;
                childResizedSignal.complete();
            }

            var parentLoadingPromise = new WinJS.Promise((c) => {
                this._parentInstrument.addEventListener("loaded", c);
                this._parentInstrument.addedToDom();
            });

            var childLoadingPromise = new WinJS.Promise((c) => {
                this._childInstrument.addEventListener("loaded", c);
                this._childInstrument.addedToDom();
            });
            WinJS.Promise
                .join([
                    parentLoadingPromise,
                    childLoadingPromise,
                ])
                .then(awaitInitialResizeEvents)
                .then(() => {
                    this._childInstrument.addEventListener("resize", childResizeHandler);
                    this._parentInstrument.addEventListener("resize", parentFailEvent);

                    childResizedSignal = new WinJS._Signal();
                    childStyle.width = "50%";
                    return childResizedSignal.promise;
                })
                .then(() => {
                    childResizedSignal = new WinJS._Signal();
                    childStyle.height = "50%";
                    return childResizedSignal.promise;
                })
                .then(() => {
                    childResizedSignal = new WinJS._Signal();
                    childStyle.padding = "5px";
                    return childResizedSignal.promise;
                })
                .then(() => {
                    childResizedSignal = new WinJS._Signal();
                    childStyle.maxWidth = "40%";
                    return childResizedSignal.promise;
                })
                .then(() => {
                    childResizedSignal = new WinJS._Signal();
                    childStyle.maxHeight = "40%";
                    return childResizedSignal.promise;
                })
                .then(() => {
                    childResizedSignal = new WinJS._Signal();
                    childStyle.minWidth = "60%";
                    return childResizedSignal.promise;
                })
                .then(() => {
                    childResizedSignal = new WinJS._Signal();
                    childStyle.minHeight = "60%";
                    return childResizedSignal.promise;
                }).done(function () {
                    LiveUnit.Assert.areEqual(expectedChildResizeEvents, childResizedCounter, "Incorrect number of resize events fired for child element");
                    complete();
                });
        }

        testResizeEventsAreBatched(complete) {
            var childStyle = this._child.style;
            var childResizedCounter = 0;
            var expectedChildResizeEvents = 1;
            function childResizeHandler(): void {
                childResizedCounter++;
            }

            var childLoadingPromise = new WinJS.Promise((c) => {
                this._childInstrument.addEventListener("loaded", c);
                this._childInstrument.addedToDom();
            })

            childLoadingPromise
                .then(awaitInitialResizeEvents)
                .then(() => {
                    this._childInstrument.addEventListener("resize", childResizeHandler);
                    childStyle.width = "50%";
                    getComputedStyle(this._child);
                    childStyle.height = "50%";
                    getComputedStyle(this._child);
                    childStyle.padding = "5px";

                    // Wait long enough to make sure only one resize event was fired.
                    return allowTimeForAdditionalResizeEvents();
                })
                .done(() => {
                    LiveUnit.Assert.areEqual(expectedChildResizeEvents, childResizedCounter,
                        "Batched 'resize' events should cause the event handler to fire EXACTLY once.");
                    complete();
                });
        }

        testParentElementResize(complete) {
            // Verifies that changes to the dimensions of the parent element trigger resize events for both the parent and the child element.
            // Test expects child element to be styled with percentage height and width and that both the child element and the parent element
            // each have their own _ElementResizeInstrument.

            var parentStyle = this._parent.style;

            var parentHandlerCounter = 0;
            var expectedParentHandlerCalls = 2;
            var parentResizedSignal: WinJS._Signal<any>;
            function parentResizeHandler(): void {
                parentHandlerCounter++;
                parentResizedSignal.complete();
            }

            var childHandlerCounter = 0;
            var expectedChildHandlerCalls = 2;
            var childResizedSignal: WinJS._Signal<any>;
            function childResizeHandler(): void {
                childHandlerCounter++;
                childResizedSignal.complete();
            }

            var parentLoadingPromise = new WinJS.Promise((c) => {
                this._parentInstrument.addEventListener("loaded", c);
                this._parentInstrument.addedToDom();
            });

>>>>>>> c8b75b3b
            var childLoadingPromise = new WinJS.Promise((c) => {
                this._childInstrument.addEventListener("loaded", c);
                this._childInstrument.addedToDom();
            });
<<<<<<< HEAD
=======

>>>>>>> c8b75b3b
            WinJS.Promise
                .join([
                    parentLoadingPromise,
                    childLoadingPromise,
                ])
                .then(awaitInitialResizeEvents)
                .then(() => {
<<<<<<< HEAD
                    this._childInstrument.addEventListener("resize", childResizeHandler);
                    this._parentInstrument.addEventListener("resize", parentFailEvent);

                    childResizedSignal = new WinJS._Signal();
                    childStyle.width = "50%";
                    return childResizedSignal.promise;
                })
                .then(() => {
                    childResizedSignal = new WinJS._Signal();
                    childStyle.height = "50%";
                    return childResizedSignal.promise;
                })
                .then(() => {
                    childResizedSignal = new WinJS._Signal();
                    childStyle.padding = "5px";
                    return childResizedSignal.promise;
                })
                .then(() => {
                    childResizedSignal = new WinJS._Signal();
                    childStyle.maxWidth = "40%";
                    return childResizedSignal.promise;
                })
                .then(() => {
                    childResizedSignal = new WinJS._Signal();
                    childStyle.maxHeight = "40%";
                    return childResizedSignal.promise;
                })
                .then(() => {
                    childResizedSignal = new WinJS._Signal();
                    childStyle.minWidth = "60%";
                    return childResizedSignal.promise;
                })
                .then(() => {
                    childResizedSignal = new WinJS._Signal();
                    childStyle.minHeight = "60%";
                    return childResizedSignal.promise;
                }).done(function () {
                    LiveUnit.Assert.areEqual(expectedChildResizeEvents, childResizedCounter, "Incorrect number of resize events fired for child element");
                    complete();
                });
        }

        testResizeEventsAreBatched(complete) {
            var childStyle = this._child.style;
            var childResizedCounter = 0;
            var expectedChildResizeEvents = 1;
            function childResizeHandler(): void {
                childResizedCounter++;
            }

            var childLoadingPromise = new WinJS.Promise((c) => {
                this._childInstrument.addEventListener("loaded", c);
                this._childInstrument.addedToDom();
            })

            childLoadingPromise
                .then(awaitInitialResizeEvents)
                .then(() => {
                    this._childInstrument.addEventListener("resize", childResizeHandler);
                    childStyle.width = "50%";
                    getComputedStyle(this._child);
                    childStyle.height = "50%";
                    getComputedStyle(this._child);
                    childStyle.padding = "5px";

                    // Wait long enough to make sure only one resize event was fired.
                    return allowTimeForAdditionalResizeEvents();
                })
                .done(() => {
                    LiveUnit.Assert.areEqual(expectedChildResizeEvents, childResizedCounter,
                        "Batched 'resize' events should cause the event handler to fire EXACTLY once.");
=======

                    this._parentInstrument.addEventListener("resize", parentResizeHandler);
                    this._childInstrument.addEventListener("resize", childResizeHandler);

                    parentResizedSignal = new WinJS._Signal();
                    childResizedSignal = new WinJS._Signal();

                    parentStyle.height = "50%";

                    return WinJS.Promise.join([
                        parentResizedSignal.promise,
                        childResizedSignal.promise,
                    ]);
                })
                .then(() => {
                    parentResizedSignal = new WinJS._Signal();
                    childResizedSignal = new WinJS._Signal();

                    parentStyle.width = "50%";

                    return WinJS.Promise.join([
                        parentResizedSignal.promise,
                        childResizedSignal.promise,
                    ]);
                })
                .done(() => {
                    LiveUnit.Assert.areEqual(expectedParentHandlerCalls, parentHandlerCounter,
                        "Batched 'resize' events should cause the parent handler to fire EXACTLY once.");
                    LiveUnit.Assert.areEqual(expectedChildHandlerCalls, childHandlerCounter,
                        "Batched 'resize' events should cause the child handler to fire EXACTLY once.");
>>>>>>> c8b75b3b
                    complete();
                });
        }

<<<<<<< HEAD
        testParentElementResize(complete) {
            // Verifies that changes to the dimensions of the parent element trigger resize events for both the parent and the child element.
            // Test expects child element to be styled with percentage height and width.

            var parentStyle = this._parent.style;

            var parentHandlerCounter = 0;
            var expectedParentHandlerCalls = 2;
            var parentResizedSignal: WinJS._Signal<any>;
            function parentResizeHandler(): void {
                parentHandlerCounter++;
                parentResizedSignal.complete();
            }

            var childHandlerCounter = 0;
            var expectedChildHandlerCalls = 2;
            var childResizedSignal: WinJS._Signal<any>;
            function childResizeHandler(): void {
                childHandlerCounter++;
                childResizedSignal.complete();
            }

            var parentLoadingPromise = new WinJS.Promise((c) => {
                this._parentInstrument.addEventListener("loaded", c);
                this._parentInstrument.addedToDom();
            });

            var childLoadingPromise = new WinJS.Promise((c) => {
                this._childInstrument.addEventListener("loaded", c);
                this._childInstrument.addedToDom();
            });

            WinJS.Promise
                .join([
                    parentLoadingPromise,
                    childLoadingPromise,
                ])
                .then(awaitInitialResizeEvents)
                .then(() => {

                    this._parentInstrument.addEventListener("resize", parentResizeHandler);
                    this._childInstrument.addEventListener("resize", childResizeHandler);

                    parentResizedSignal = new WinJS._Signal();
                    childResizedSignal = new WinJS._Signal();

                    parentStyle.height = "50%";

                    return WinJS.Promise.join([
                        parentResizedSignal.promise,
                        childResizedSignal.promise,
                    ]);
                })
                .then(() => {
                    parentResizedSignal = new WinJS._Signal();
                    childResizedSignal = new WinJS._Signal();

                    parentStyle.width = "50%";

                    return WinJS.Promise.join([
                        parentResizedSignal.promise,
                        childResizedSignal.promise,
                    ]);
                })
                .done(() => {
                    LiveUnit.Assert.areEqual(expectedParentHandlerCalls, parentHandlerCounter,
                        "Batched 'resize' events should cause the parent handler to fire EXACTLY once.");
                    LiveUnit.Assert.areEqual(expectedChildHandlerCalls, childHandlerCounter,
                        "Batched 'resize' events should cause the child handler to fire EXACTLY once.");
=======
        testDispose(complete) {
            function parentFailResizeHandler(): void {
                LiveUnit.Assert.fail("Changes to the parent element should not fire resize events since the instrument was disposed");
            }

            function childFailResizeHandler(): void {
                LiveUnit.Assert.fail("Changes to the child element should not fire resize events since the instrument was disposed");
            }

            // Test disposing parent instrument immediately after addedToDom is called, some browsers may still be loading the <object> element at this point and we want to
            // make sure that we don't still try to hook the <object>'s content window asyncronously once the <object> finishes loading, if its already been disposed.
            this._parentInstrument.addedToDom();
            this._parentInstrument.addEventListener("resize", parentFailResizeHandler);
            this._parentInstrument.dispose();
            LiveUnit.Assert.isTrue(this._parentInstrument._disposed);

            // Test disposing child instrument after it has completely loaded.
            new WinJS.Promise((c) => {
                this._childInstrument.addEventListener("loaded", c);
                this._childInstrument.addedToDom();
            })
                .then(() => {
                    this._childInstrument.addEventListener("resize", childFailResizeHandler);
                    this._childInstrument.dispose();
                    LiveUnit.Assert.isTrue(this._childInstrument._disposed);

                    // Now that both Instruments have been disposed, resizing the parent or child element should no longer fire events
                    this._parent.style.height = "10px";
                    this._child.style.height = "10px";

                    // Wait long enough to ensure events aren't being handled.
                    return allowTimeForAdditionalResizeEvents();
                })
                .done(() => {
                    // Disposing again should not cause any bad behavior
                    this._parentInstrument.dispose();
                    this._childInstrument.dispose();

>>>>>>> c8b75b3b
                    complete();
                });
        }

<<<<<<< HEAD
        testDispose(complete) {
            function parentFailResizeHandler(): void {
                LiveUnit.Assert.fail("Changes to the parent element should not fire resize events since the instrument was disposed");
            }

            function childFailResizeHandler(): void {
                LiveUnit.Assert.fail("Changes to the child element should not fire resize events since the instrument was disposed");
            }

            // Test disposing parent instrument immediately after addedToDom is called, some browsers may still be loading the <object> element at this point and we want to
            // make sure that we don't still try to hook the <object>'s content window asyncronously once the <object> finishes loading, if its already been disposed.
            this._parentInstrument.addedToDom();
            this._parentInstrument.addEventListener("resize", parentFailResizeHandler);
            this._parentInstrument.dispose();
            LiveUnit.Assert.isTrue(this._parentInstrument._disposed);

            // Test disposing child instrument after it has completely loaded.
            new WinJS.Promise((c) => {
                this._childInstrument.addEventListener("loaded", c);
                this._childInstrument.addedToDom();
            })
                .then(() => {
                    this._childInstrument.addEventListener("resize", childFailResizeHandler);
                    this._childInstrument.dispose();
                    LiveUnit.Assert.isTrue(this._childInstrument._disposed);

                    // Now that both Instruments have been disposed, resizing the parent or child element should no longer fire events
                    this._parent.style.height = "10px";
                    this._child.style.height = "10px";

                    // Wait long enough to ensure events aren't being handled.
                    return allowTimeForAdditionalResizeEvents();
                })
                .done(() => {
                    // Disposing again should not cause any bad behavior
                    this._parentInstrument.dispose();
                    this._childInstrument.dispose();

                    complete();
                });
        }

        testReAppendToDomAndResizeSynchronously(complete) {
=======
        testReAppendToDomAndResizeSynchronously(complete) {
            // Make sure that removing and reappending an initialized _ElementResizeInstrument
            // Doesn't permanently stop our _ElementResizeInstrument from firing resize events.
            // This test is partially testing the browser to make sure that the "resize" listener 
            // we've added to the <object> element's contentWindow doesn't become permanently 
            // broken.
            var childResizeSignal: WinJS._Signal<any>;
            function childResizeHandler() {
                childResizeSignal.complete();
            }

            var parentResizeSignal: WinJS._Signal<any>;
            function parentResizeHandler() {
                parentResizeSignal.complete();
            }

            var parent = this._parent;
            var parentInstrument = this._parentInstrument;
            var childInstrument = this._childInstrument;

            var parentLoadingPromise = new WinJS.Promise((c) => {
                parentInstrument.addEventListener("loaded", () => {
                    c();
                });
                parentInstrument.addedToDom();
            });

            var childLoadingPromise = new WinJS.Promise((c) => {
                childInstrument.addEventListener("loaded", () => {
                    c();
                });
                childInstrument.addedToDom();
            });

            WinJS.Promise
                .join([childLoadingPromise, parentLoadingPromise])
                .then(awaitInitialResizeEvents)
                .then(() => {
                    parentInstrument.addEventListener("resize", parentResizeHandler);
                    childInstrument.addEventListener("resize", childResizeHandler);

                    // Test both instruments still fire resize after synchronously 
                    // removing, adding and updating the height of the parent element.
                    parentResizeSignal = new WinJS._Signal();
                    childResizeSignal = new WinJS._Signal();

                    this._element.removeChild(parent);
                    this._element.appendChild(parent);
                    parent.style.height = "42%"
                    return WinJS.Promise.join([
                        parentResizeSignal.promise,
                        childResizeSignal.promise,
                    ]);
                })
                .done(() => {
                    complete();
                })
        }

        testReAppendToDomAndResizeAsynchronously(complete) {
>>>>>>> c8b75b3b
            // Make sure that removing and reappending an initialized _ElementResizeInstrument
            // Doesn't permanently stop our _ElementResizeInstrument from firing resize events.
            // This test is partially testing the browser to make sure that the "resize" listener 
            // we've added to the <object> element's contentWindow doesn't become permanently 
            // broken.
            var childResizeSignal: WinJS._Signal<any>;
            function childResizeHandler() {
                childResizeSignal.complete();
            }

            var parentResizeSignal: WinJS._Signal<any>;
            function parentResizeHandler() {
                parentResizeSignal.complete();
            }

            var parent = this._parent;
            var parentInstrument = this._parentInstrument;
            var childInstrument = this._childInstrument;

            var parentLoadingPromise = new WinJS.Promise((c) => {
                parentInstrument.addEventListener("loaded", () => {
                    c();
                });
                parentInstrument.addedToDom();
            });

            var childLoadingPromise = new WinJS.Promise((c) => {
                childInstrument.addEventListener("loaded", () => {
                    c();
                });
                childInstrument.addedToDom();
            });

            WinJS.Promise
                .join([childLoadingPromise, parentLoadingPromise])
                .then(awaitInitialResizeEvents)
                .then(() => {
                    parentInstrument.addEventListener("resize", parentResizeHandler);
                    childInstrument.addEventListener("resize", childResizeHandler);

<<<<<<< HEAD
                    // Test both instruments still fire resize after synchronously 
                    // removing, adding and updating the height of the parent element.
=======
                    // Test both instruments still fire resize after asynchronously
                    // removing, adding and updating the width of the parent element.
>>>>>>> c8b75b3b
                    parentResizeSignal = new WinJS._Signal();
                    childResizeSignal = new WinJS._Signal();

                    this._element.removeChild(parent);
<<<<<<< HEAD
                    this._element.appendChild(parent);
                    parent.style.height = "42%"
=======
                    return WinJS.Promise.timeout(0);
                })
                .then(() => {
                    this._element.appendChild(parent);
                    return WinJS.Promise.timeout(0);
                })
                .then(() => {
                    parent.style.width = "43%"
>>>>>>> c8b75b3b
                    return WinJS.Promise.join([
                        parentResizeSignal.promise,
                        childResizeSignal.promise,
                    ]);
                })
                .done(() => {
                    complete();
                })
<<<<<<< HEAD
        }

        testReAppendToDomAndResizeAsynchronously(complete) {
            // Make sure that removing and reappending an initialized _ElementResizeInstrument
            // Doesn't permanently stop our _ElementResizeInstrument from firing resize events.
            // This test is partially testing the browser to make sure that the "resize" listener 
            // we've added to the <object> element's contentWindow doesn't become permanently 
            // broken.
            var childResizeSignal: WinJS._Signal<any>;
            function childResizeHandler() {
                childResizeSignal.complete();
            }

=======

        }

        testInitializedOutsideDom(complete) {
            var childResizeSignal: WinJS._Signal<any>;
            function childResizeHandler() {
                childResizeSignal.complete();
            }

>>>>>>> c8b75b3b
            var parentResizeSignal: WinJS._Signal<any>;
            function parentResizeHandler() {
                parentResizeSignal.complete();
            }

<<<<<<< HEAD
            var parent = this._parent;
            var parentInstrument = this._parentInstrument;
            var childInstrument = this._childInstrument;

            var parentLoadingPromise = new WinJS.Promise((c) => {
                parentInstrument.addEventListener("loaded", () => {
                    c();
                });
                parentInstrument.addedToDom();
=======
            this._element.removeChild(this._parent);

            var childLoadedPromise = new WinJS.Promise((c) => {
                // Verify that when our ancestor isn't in the DOM at the time we call addedToDom,
                // The _ElementResizeInstrument will still fire the loaded event after the ancestor
                // is added to the DOM.
                this._childInstrument.addEventListener("loaded", () => {
                    c();
                });
                this._childInstrument.addedToDom();
                this._element.appendChild(this._parent);
>>>>>>> c8b75b3b
            });
            childLoadedPromise
                .then(awaitInitialResizeEvents)
                .then(() => {
                    // Verify resize event works as expected.
                    childResizeSignal = new WinJS._Signal();
                    this._childInstrument.addEventListener("resize", childResizeHandler);
                    this._child.style.width = "50%";
                    return childResizeSignal.promise;
                })
                .then(() => {
                    this._element.removeChild(this._parent);
                    var parentLoadedPromise = new WinJS.Promise((c) => {
                        // Verify that when an _ElementResizeListener's host isn't in the DOM at the time 
                        // addedToDom is called, that the _ElementResizeInstrument will still fire the loaded 
                        // event after host is added to the DOM.
                        this._parentInstrument.addEventListener("loaded", () => {
                            c();
                        });
                        this._parentInstrument.addedToDom();
                        this._element.appendChild(this._parent);
                    });
                    return parentLoadedPromise;
                })
                .then(awaitInitialResizeEvents)
                .then(() => {
                    // Verify resize event works as expected.
                    childResizeSignal = new WinJS._Signal();
                    parentResizeSignal = new WinJS._Signal();

                    this._parentInstrument.addEventListener("resize", parentResizeHandler);
                    this._parent.style.width = "50%";
                    return WinJS.Promise.join([parentResizeSignal, childResizeSignal]);
                })
                .done(complete);
        }

        testInitializedOutsideDomAsync(complete) {
            var childResizeSignal: WinJS._Signal<any>;
            function childResizeHandler() {
                childResizeSignal.complete();
            }

            var parentResizeSignal: WinJS._Signal<any>;
            function parentResizeHandler() {
                parentResizeSignal.complete();
            }

<<<<<<< HEAD
            var childLoadingPromise = new WinJS.Promise((c) => {
                childInstrument.addEventListener("loaded", () => {
                    c();
                });
                childInstrument.addedToDom();
=======
            this._element.removeChild(this._parent);

            var childLoadedPromise = new WinJS.Promise((c) => {
                // Verify that when our ancestor isn't in the DOM at the time we call addedToDom,
                // The _ElementResizeInstrument will still fire the loaded event after the ancestor
                // is added to the DOM.
                this._childInstrument.addEventListener("loaded", () => {
                    c();
                });
                this._childInstrument.addedToDom();
                WinJS.Promise.timeout(0).then(() => {
                    this._element.appendChild(this._parent);
                });
>>>>>>> c8b75b3b
            });
            childLoadedPromise
                .then(awaitInitialResizeEvents)
                .then(() => {
                    // Verify resize event works as expected.
                    childResizeSignal = new WinJS._Signal();
                    this._childInstrument.addEventListener("resize", childResizeHandler);
                    this._child.style.width = "50%";
                    return childResizeSignal.promise;
                })
                .then(() => {
                    this._element.removeChild(this._parent);
                    var parentLoadedPromise = new WinJS.Promise((c) => {
                        // Verify that when an _ElementResizeListener's host isn't in the DOM at the time 
                        // addedToDom is called, that the _ElementResizeInstrument will still fire the loaded 
                        // event after host is added to the DOM.
                        this._parentInstrument.addEventListener("loaded", () => {
                            c();
                        });
                        this._parentInstrument.addedToDom();
                        this._element.appendChild(this._parent);
                    });
                    return parentLoadedPromise;
                })
                .then(awaitInitialResizeEvents)
                .then(() => {
                    // Verify resize event works as expected.
                    childResizeSignal = new WinJS._Signal();
                    parentResizeSignal = new WinJS._Signal();

                    this._parentInstrument.addEventListener("resize", parentResizeHandler);
                    this._parent.style.width = "50%";
                    return WinJS.Promise.join([parentResizeSignal, childResizeSignal]);
                })
                .done(complete);
        }

<<<<<<< HEAD
            WinJS.Promise
                .join([childLoadingPromise, parentLoadingPromise])
                .then(awaitInitialResizeEvents)
                .then(() => {
                    parentInstrument.addEventListener("resize", parentResizeHandler);
                    childInstrument.addEventListener("resize", childResizeHandler);

                    // Test both instruments still fire resize after asynchronously
                    // removing, adding and updating the width of the parent element.
                    parentResizeSignal = new WinJS._Signal();
                    childResizeSignal = new WinJS._Signal();

                    this._element.removeChild(parent);
                    return WinJS.Promise.timeout(0);
                })
                .then(() => {
                    this._element.appendChild(parent);
                    return WinJS.Promise.timeout(0);
                })
                .then(() => {
                    parent.style.width = "43%"
                    return WinJS.Promise.join([
                        parentResizeSignal.promise,
                        childResizeSignal.promise,
                    ]);
                })
                .done(() => {
                    complete();
                })

        }

        testInitializedOutsideDom(complete) {
            var childResizeSignal: WinJS._Signal<any>;
            function childResizeHandler() {
                childResizeSignal.complete();
            }

            var parentResizeSignal: WinJS._Signal<any>;
            function parentResizeHandler() {
                parentResizeSignal.complete();
            }

            this._element.removeChild(this._parent);

            var childLoadedPromise = new WinJS.Promise((c) => {
                // Verify that when our ancestor isn't in the DOM at the time we call addedToDom,
                // The _ElementResizeInstrument will still fire the loaded event after the ancestor
                // is added to the DOM.
                this._childInstrument.addEventListener("loaded", () => {
                    c();
                });
                this._childInstrument.addedToDom();
                this._element.appendChild(this._parent);
            });
            childLoadedPromise
                .then(awaitInitialResizeEvents)
                .then(() => {
                    // Verify resize event works as expected.
                    childResizeSignal = new WinJS._Signal();
                    this._childInstrument.addEventListener("resize", childResizeHandler);
                    this._child.style.width = "50%";
                    return childResizeSignal.promise;
                })
                .then(() => {
                    this._element.removeChild(this._parent);
                    var parentLoadedPromise = new WinJS.Promise((c) => {
                        // Verify that when an _ElementResizeListener's host isn't in the DOM at the time 
                        // addedToDom is called, that the _ElementResizeInstrument will still fire the loaded 
                        // event after host is added to the DOM.
                        this._parentInstrument.addEventListener("loaded", () => {
                            c();
                        });
                        this._parentInstrument.addedToDom();
                        this._element.appendChild(this._parent);
                    });
                    return parentLoadedPromise;
                })
                .then(awaitInitialResizeEvents)
                .then(() => {
                    // Verify resize event works as expected.
                    childResizeSignal = new WinJS._Signal();
                    parentResizeSignal = new WinJS._Signal();

                    this._parentInstrument.addEventListener("resize", parentResizeHandler);
                    this._parent.style.width = "50%";
                    return WinJS.Promise.join([parentResizeSignal, childResizeSignal]);
                })
                .done(complete);
        }

        testInitializedOutsideDomAsync(complete) {
            var childResizeSignal: WinJS._Signal<any>;
            function childResizeHandler() {
                childResizeSignal.complete();
            }

            var parentResizeSignal: WinJS._Signal<any>;
            function parentResizeHandler() {
                parentResizeSignal.complete();
            }

            this._element.removeChild(this._parent);

            var childLoadedPromise = new WinJS.Promise((c) => {
                // Verify that when our ancestor isn't in the DOM at the time we call addedToDom,
                // The _ElementResizeInstrument will still fire the loaded event after the ancestor
                // is added to the DOM.
                this._childInstrument.addEventListener("loaded", () => {
                    c();
                });
                this._childInstrument.addedToDom();
                WinJS.Promise.timeout(0).then(() => {
                    this._element.appendChild(this._parent);
                });
            });
            childLoadedPromise
                .then(awaitInitialResizeEvents)
                .then(() => {
                    // Verify resize event works as expected.
                    childResizeSignal = new WinJS._Signal();
                    this._childInstrument.addEventListener("resize", childResizeHandler);
                    this._child.style.width = "50%";
                    return childResizeSignal.promise;
                })
                .then(() => {
                    this._element.removeChild(this._parent);
                    var parentLoadedPromise = new WinJS.Promise((c) => {
                        // Verify that when an _ElementResizeListener's host isn't in the DOM at the time 
                        // addedToDom is called, that the _ElementResizeInstrument will still fire the loaded 
                        // event after host is added to the DOM.
                        this._parentInstrument.addEventListener("loaded", () => {
                            c();
                        });
                        this._parentInstrument.addedToDom();
                        this._element.appendChild(this._parent);
                    });
                    return parentLoadedPromise;
                })
                .then(awaitInitialResizeEvents)
                .then(() => {
                    // Verify resize event works as expected.
                    childResizeSignal = new WinJS._Signal();
                    parentResizeSignal = new WinJS._Signal();

                    this._parentInstrument.addEventListener("resize", parentResizeHandler);
                    this._parent.style.width = "50%";
                    return WinJS.Promise.join([parentResizeSignal, childResizeSignal]);
                })
                .done(complete);
        }

    //    testObjectScenario1(complete) {
    //        var scenario = 1;
    //        var objEl = getnewObj();
    //        var syncWorkSignal = setUpTest(objEl, scenario, complete);

    //        syncWorkSignal.complete();

    //    }
    //    testObjectScenario2(complete) {
    //        var scenario = 2;
    //        var objEl = getnewObj();
    //        var syncWorkSignal = setUpTest(objEl, scenario, complete);
    //        objEl.src = dataText;

    //        syncWorkSignal.complete();
    //    }
    //    testObjectScenario3(complete) {
    //        var scenario = 3;
    //        this._element.parentElement.removeChild(this._element);
    //        var objEl = getnewObj();;
    //        var syncWorkSignal = setUpTest(objEl, scenario, complete);
    //        this._element.appendChild(objEl);
    //        syncWorkSignal.complete();
    //    }
    //    testObjectScenario4(complete) {
    //        var scenario = 4;
    //        this._element.parentElement.removeChild(this._element);
    //        var objEl = getnewObj();
    //        var syncWorkSignal = setUpTest(objEl, scenario, complete);
    //        objEl.src = dataText;
    //        this._element.appendChild(objEl);
    //        syncWorkSignal.complete();
    //    }
    //    testObjectScenario5(complete) {
    //        var scenario = 5;
    //        this._element.parentElement.removeChild(this._element);
    //        var objEl = getnewObj();
    //        var syncWorkSignal = setUpTest(objEl, scenario, complete);
    //        this._element.appendChild(objEl);
    //        objEl.src = dataText;
    //        syncWorkSignal.complete();
    //    }
    //    testObjectScenario6(complete) {
    //        var scenario = 6;
    //        var objEl = getnewObj();
    //        var syncWorkSignal = setUpTest(objEl, scenario, complete);
    //        this._element.appendChild(objEl);
    //        syncWorkSignal.complete();
    //    }
    //    testObjectScenario7(complete) {
    //        var scenario = 7;
    //        var objEl = getnewObj();
    //        var syncWorkSignal = setUpTest(objEl, scenario, complete);
    //        objEl.src = dataText;
    //        this._element.appendChild(objEl);
    //        syncWorkSignal.complete();
    //    }
    //    testObjectScenario8(complete) {
    //        var scenario = 8;
    //        var objEl = getnewObj();
    //        var syncWorkSignal = setUpTest(objEl, scenario, complete);
    //        this._element.appendChild(objEl);
    //        objEl.src = dataText;
    //        syncWorkSignal.complete();
    //    }

    //}

    //function setUpTest(ObjEl: HTMLIFrameElement, scenario: number, callback: () => void) {

    //    var loadedSync = true;
    //    var resizeSync = true;
    //    var signal = new WinJS._Signal();
    //    var msg = scenario + "! ";

    //    ObjEl.onload = () => {

    //        var report = scenario + ", loadedSync, " + loadedSync + "  X  ";
    //        msg += report;
    //        //console.log(report);

    //        ObjEl.contentDocument.defaultView.addEventListener("resize", function handler() {
    //            ObjEl.contentDocument.defaultView.removeEventListener("resize", handler);
    //            report = scenario + ", resizeSync, " + resizeSync + "  X  "
    //            msg += report;
    //            //console.log(report);
    //            var resizeDate = new Date();
    //            report = scenario + ", ms: " + Math.abs(resizeDate.getTime() - loadedDate.getTime()) + "  X  "
    //            msg += report;
    //            //console.log(report)
    //            LiveUnit.LoggingCore.logComment(msg);
    //            LiveUnit.Assert.areEqual(0, msg);
    //            failPromise.cancel();
    //            callback();
    //        });

    //        var loadedDate = new Date();

    //        resizeSync = false;

    //    };

    //    signal.promise
    //        .then(() => {
    //            loadedSync = false;
    //        });

    //    var failPromise = WinJS.Promise
    //        .timeout(4500)
    //        .then(() => {
    //            LiveUnit.LoggingCore.logComment(msg);
    //            LiveUnit.Assert.areEqual(0, msg);
    //            callback();
    //        });

    //    return signal;
    //}

    //var dataText = "about:blank";

    //function getnewObj() {

    //    var objEl = <HTMLIFrameElement>document.createElement("IFRAME");
    //    objEl.setAttribute('style', 'display: block; position: absolute; top: 0; left: 0; height: 100%; width: 100%; overflow: hidden; pointer-events: none; z-index: -1;');
    //    //objEl.type = 'text/html';

    //    return objEl;
    //}
=======
        //testObjectScenario1(complete) {
        //    var scenario = 1;
        //    var objEl = getnewObj();
        //    var syncWorkSignal = setUpTest(objEl, scenario, complete);

        //    syncWorkSignal.complete();

        //}
        //testObjectScenario2(complete) {
        //    var scenario = 2;
        //    var objEl = getnewObj();
        //    var syncWorkSignal = setUpTest(objEl, scenario, complete);
        //    objEl.src = dataText;

        //    syncWorkSignal.complete();
        //}
        //testObjectScenario3(complete) {
        //    var scenario = 3;
        //    this._element.parentElement.removeChild(this._element);
        //    var objEl = getnewObj();;
        //    var syncWorkSignal = setUpTest(objEl, scenario, complete);
        //    this._element.appendChild(objEl);
        //    syncWorkSignal.complete();
        //}
        //testObjectScenario4(complete) {
        //    var scenario = 4;
        //    this._element.parentElement.removeChild(this._element);
        //    var objEl = getnewObj();
        //    var syncWorkSignal = setUpTest(objEl, scenario, complete);
        //    objEl.src = dataText;
        //    this._element.appendChild(objEl);
        //    syncWorkSignal.complete();
        //}
        //testObjectScenario5(complete) {
        //    var scenario = 5;
        //    this._element.parentElement.removeChild(this._element);
        //    var objEl = getnewObj();
        //    var syncWorkSignal = setUpTest(objEl, scenario, complete);
        //    this._element.appendChild(objEl);
        //    objEl.src = dataText;
        //    syncWorkSignal.complete();
        //}
        //testObjectScenario6(complete) {
        //    var scenario = 6;
        //    var objEl = getnewObj();
        //    var syncWorkSignal = setUpTest(objEl, scenario, complete);
        //    this._element.appendChild(objEl);
        //    syncWorkSignal.complete();
        //}
        //testObjectScenario7(complete) {
        //    var scenario = 7;
        //    var objEl = getnewObj();
        //    var syncWorkSignal = setUpTest(objEl, scenario, complete);
        //    objEl.src = dataText;
        //    this._element.appendChild(objEl);
        //    syncWorkSignal.complete();
        //}
        //testObjectScenario8(complete) {
        //    var scenario = 8;
        //    var objEl = getnewObj();
        //    var syncWorkSignal = setUpTest(objEl, scenario, complete);
        //    this._element.appendChild(objEl);
        //    objEl.src = dataText;
        //    syncWorkSignal.complete();
        //}

    }
>>>>>>> c8b75b3b

    //function setUpTest(ObjEl: HTMLIFrameElement, scenario: number, callback: () => void) {

    //    var loadedSync = true;
    //    var resizeSync = true;
    //    var signal = new WinJS._Signal();
    //    var msg = scenario + "! ";

    //    ObjEl.onload = () => {

    //        var report = scenario + ", loadedSync, " + loadedSync + "  X  ";
    //        msg += report;
    //        //console.log(report);

    //        ObjEl.contentDocument.defaultView.addEventListener("resize", function handler() {
    //            ObjEl.contentDocument.defaultView.removeEventListener("resize", handler);
    //            report = scenario + ", resizeSync, " + resizeSync + "  X  "
    //            msg += report;
    //            //console.log(report);
    //            var resizeDate = new Date();
    //            report = scenario + ", ms: " + Math.abs(resizeDate.getTime() - loadedDate.getTime()) + "  X  "
    //            msg += report;
    //            //console.log(report)
    //            LiveUnit.LoggingCore.logComment(msg);
    //            LiveUnit.Assert.areEqual(0, msg);
    //            failPromise.cancel();
    //            callback();
    //        });

    //        var loadedDate = new Date();

    //        resizeSync = false;

    //    };

    //    signal.promise
    //        .then(() => {
    //            loadedSync = false;
    //        });

    //    var failPromise = WinJS.Promise
    //        .timeout(4500)
    //        .then(() => {
    //            LiveUnit.LoggingCore.logComment(msg);
    //            LiveUnit.Assert.areEqual(0, msg);
    //            callback();
    //        });

    //    return signal;
    //}

    //var dataText = "about:blank";

    //function getnewObj() {

    //    var objEl = <HTMLIFrameElement>document.createElement("IFRAME");
    //    objEl.setAttribute('style', 'display: block; position: absolute; top: 0; left: 0; height: 100%; width: 100%; overflow: hidden; pointer-events: none; z-index: -1;');
    //    //objEl.type = 'text/html';

    //    return objEl;
    //}

}
LiveUnit.registerTestClass("CorsicaTests.ElementResizeInstrumentTests");<|MERGE_RESOLUTION|>--- conflicted
+++ resolved
@@ -88,7 +88,6 @@
         testChildElementResize(complete) {
             // Verifies that when both the parent and child elements have _ElementResizeInstruments, resizing 
             // the child element will trigger child resize events, but will not trigger parent resize events.
-<<<<<<< HEAD
 
             function parentFailEvent(): void {
                 LiveUnit.Assert.fail("Size changes to the child element should not trigger resize events in the parent element.");
@@ -108,26 +107,6 @@
                 this._parentInstrument.addedToDom();
             });
 
-=======
-
-            function parentFailEvent(): void {
-                LiveUnit.Assert.fail("Size changes to the child element should not trigger resize events in the parent element.");
-            }
-
-            var childStyle = this._child.style;
-            var childResizedCounter = 0;
-            var expectedChildResizeEvents = 7;
-            var childResizedSignal: WinJS._Signal<any>;
-            function childResizeHandler(): void {
-                childResizedCounter++;
-                childResizedSignal.complete();
-            }
-
-            var parentLoadingPromise = new WinJS.Promise((c) => {
-                this._parentInstrument.addEventListener("loaded", c);
-                this._parentInstrument.addedToDom();
-            });
-
             var childLoadingPromise = new WinJS.Promise((c) => {
                 this._childInstrument.addEventListener("loaded", c);
                 this._childInstrument.addedToDom();
@@ -242,15 +221,11 @@
                 this._parentInstrument.addedToDom();
             });
 
->>>>>>> c8b75b3b
             var childLoadingPromise = new WinJS.Promise((c) => {
                 this._childInstrument.addEventListener("loaded", c);
                 this._childInstrument.addedToDom();
             });
-<<<<<<< HEAD
-=======
-
->>>>>>> c8b75b3b
+
             WinJS.Promise
                 .join([
                     parentLoadingPromise,
@@ -258,79 +233,6 @@
                 ])
                 .then(awaitInitialResizeEvents)
                 .then(() => {
-<<<<<<< HEAD
-                    this._childInstrument.addEventListener("resize", childResizeHandler);
-                    this._parentInstrument.addEventListener("resize", parentFailEvent);
-
-                    childResizedSignal = new WinJS._Signal();
-                    childStyle.width = "50%";
-                    return childResizedSignal.promise;
-                })
-                .then(() => {
-                    childResizedSignal = new WinJS._Signal();
-                    childStyle.height = "50%";
-                    return childResizedSignal.promise;
-                })
-                .then(() => {
-                    childResizedSignal = new WinJS._Signal();
-                    childStyle.padding = "5px";
-                    return childResizedSignal.promise;
-                })
-                .then(() => {
-                    childResizedSignal = new WinJS._Signal();
-                    childStyle.maxWidth = "40%";
-                    return childResizedSignal.promise;
-                })
-                .then(() => {
-                    childResizedSignal = new WinJS._Signal();
-                    childStyle.maxHeight = "40%";
-                    return childResizedSignal.promise;
-                })
-                .then(() => {
-                    childResizedSignal = new WinJS._Signal();
-                    childStyle.minWidth = "60%";
-                    return childResizedSignal.promise;
-                })
-                .then(() => {
-                    childResizedSignal = new WinJS._Signal();
-                    childStyle.minHeight = "60%";
-                    return childResizedSignal.promise;
-                }).done(function () {
-                    LiveUnit.Assert.areEqual(expectedChildResizeEvents, childResizedCounter, "Incorrect number of resize events fired for child element");
-                    complete();
-                });
-        }
-
-        testResizeEventsAreBatched(complete) {
-            var childStyle = this._child.style;
-            var childResizedCounter = 0;
-            var expectedChildResizeEvents = 1;
-            function childResizeHandler(): void {
-                childResizedCounter++;
-            }
-
-            var childLoadingPromise = new WinJS.Promise((c) => {
-                this._childInstrument.addEventListener("loaded", c);
-                this._childInstrument.addedToDom();
-            })
-
-            childLoadingPromise
-                .then(awaitInitialResizeEvents)
-                .then(() => {
-                    this._childInstrument.addEventListener("resize", childResizeHandler);
-                    childStyle.width = "50%";
-                    getComputedStyle(this._child);
-                    childStyle.height = "50%";
-                    getComputedStyle(this._child);
-                    childStyle.padding = "5px";
-
-                    // Wait long enough to make sure only one resize event was fired.
-                    return allowTimeForAdditionalResizeEvents();
-                })
-                .done(() => {
-                    LiveUnit.Assert.areEqual(expectedChildResizeEvents, childResizedCounter,
-                        "Batched 'resize' events should cause the event handler to fire EXACTLY once.");
-=======
 
                     this._parentInstrument.addEventListener("resize", parentResizeHandler);
                     this._childInstrument.addEventListener("resize", childResizeHandler);
@@ -361,82 +263,10 @@
                         "Batched 'resize' events should cause the parent handler to fire EXACTLY once.");
                     LiveUnit.Assert.areEqual(expectedChildHandlerCalls, childHandlerCounter,
                         "Batched 'resize' events should cause the child handler to fire EXACTLY once.");
->>>>>>> c8b75b3b
                     complete();
                 });
         }
 
-<<<<<<< HEAD
-        testParentElementResize(complete) {
-            // Verifies that changes to the dimensions of the parent element trigger resize events for both the parent and the child element.
-            // Test expects child element to be styled with percentage height and width.
-
-            var parentStyle = this._parent.style;
-
-            var parentHandlerCounter = 0;
-            var expectedParentHandlerCalls = 2;
-            var parentResizedSignal: WinJS._Signal<any>;
-            function parentResizeHandler(): void {
-                parentHandlerCounter++;
-                parentResizedSignal.complete();
-            }
-
-            var childHandlerCounter = 0;
-            var expectedChildHandlerCalls = 2;
-            var childResizedSignal: WinJS._Signal<any>;
-            function childResizeHandler(): void {
-                childHandlerCounter++;
-                childResizedSignal.complete();
-            }
-
-            var parentLoadingPromise = new WinJS.Promise((c) => {
-                this._parentInstrument.addEventListener("loaded", c);
-                this._parentInstrument.addedToDom();
-            });
-
-            var childLoadingPromise = new WinJS.Promise((c) => {
-                this._childInstrument.addEventListener("loaded", c);
-                this._childInstrument.addedToDom();
-            });
-
-            WinJS.Promise
-                .join([
-                    parentLoadingPromise,
-                    childLoadingPromise,
-                ])
-                .then(awaitInitialResizeEvents)
-                .then(() => {
-
-                    this._parentInstrument.addEventListener("resize", parentResizeHandler);
-                    this._childInstrument.addEventListener("resize", childResizeHandler);
-
-                    parentResizedSignal = new WinJS._Signal();
-                    childResizedSignal = new WinJS._Signal();
-
-                    parentStyle.height = "50%";
-
-                    return WinJS.Promise.join([
-                        parentResizedSignal.promise,
-                        childResizedSignal.promise,
-                    ]);
-                })
-                .then(() => {
-                    parentResizedSignal = new WinJS._Signal();
-                    childResizedSignal = new WinJS._Signal();
-
-                    parentStyle.width = "50%";
-
-                    return WinJS.Promise.join([
-                        parentResizedSignal.promise,
-                        childResizedSignal.promise,
-                    ]);
-                })
-                .done(() => {
-                    LiveUnit.Assert.areEqual(expectedParentHandlerCalls, parentHandlerCounter,
-                        "Batched 'resize' events should cause the parent handler to fire EXACTLY once.");
-                    LiveUnit.Assert.areEqual(expectedChildHandlerCalls, childHandlerCounter,
-                        "Batched 'resize' events should cause the child handler to fire EXACTLY once.");
-=======
         testDispose(complete) {
             function parentFailResizeHandler(): void {
                 LiveUnit.Assert.fail("Changes to the parent element should not fire resize events since the instrument was disposed");
@@ -475,56 +305,10 @@
                     this._parentInstrument.dispose();
                     this._childInstrument.dispose();
 
->>>>>>> c8b75b3b
                     complete();
                 });
         }
 
-<<<<<<< HEAD
-        testDispose(complete) {
-            function parentFailResizeHandler(): void {
-                LiveUnit.Assert.fail("Changes to the parent element should not fire resize events since the instrument was disposed");
-            }
-
-            function childFailResizeHandler(): void {
-                LiveUnit.Assert.fail("Changes to the child element should not fire resize events since the instrument was disposed");
-            }
-
-            // Test disposing parent instrument immediately after addedToDom is called, some browsers may still be loading the <object> element at this point and we want to
-            // make sure that we don't still try to hook the <object>'s content window asyncronously once the <object> finishes loading, if its already been disposed.
-            this._parentInstrument.addedToDom();
-            this._parentInstrument.addEventListener("resize", parentFailResizeHandler);
-            this._parentInstrument.dispose();
-            LiveUnit.Assert.isTrue(this._parentInstrument._disposed);
-
-            // Test disposing child instrument after it has completely loaded.
-            new WinJS.Promise((c) => {
-                this._childInstrument.addEventListener("loaded", c);
-                this._childInstrument.addedToDom();
-            })
-                .then(() => {
-                    this._childInstrument.addEventListener("resize", childFailResizeHandler);
-                    this._childInstrument.dispose();
-                    LiveUnit.Assert.isTrue(this._childInstrument._disposed);
-
-                    // Now that both Instruments have been disposed, resizing the parent or child element should no longer fire events
-                    this._parent.style.height = "10px";
-                    this._child.style.height = "10px";
-
-                    // Wait long enough to ensure events aren't being handled.
-                    return allowTimeForAdditionalResizeEvents();
-                })
-                .done(() => {
-                    // Disposing again should not cause any bad behavior
-                    this._parentInstrument.dispose();
-                    this._childInstrument.dispose();
-
-                    complete();
-                });
-        }
-
-        testReAppendToDomAndResizeSynchronously(complete) {
-=======
         testReAppendToDomAndResizeSynchronously(complete) {
             // Make sure that removing and reappending an initialized _ElementResizeInstrument
             // Doesn't permanently stop our _ElementResizeInstrument from firing resize events.
@@ -585,7 +369,6 @@
         }
 
         testReAppendToDomAndResizeAsynchronously(complete) {
->>>>>>> c8b75b3b
             // Make sure that removing and reappending an initialized _ElementResizeInstrument
             // Doesn't permanently stop our _ElementResizeInstrument from firing resize events.
             // This test is partially testing the browser to make sure that the "resize" listener 
@@ -626,21 +409,12 @@
                     parentInstrument.addEventListener("resize", parentResizeHandler);
                     childInstrument.addEventListener("resize", childResizeHandler);
 
-<<<<<<< HEAD
-                    // Test both instruments still fire resize after synchronously 
-                    // removing, adding and updating the height of the parent element.
-=======
                     // Test both instruments still fire resize after asynchronously
                     // removing, adding and updating the width of the parent element.
->>>>>>> c8b75b3b
                     parentResizeSignal = new WinJS._Signal();
                     childResizeSignal = new WinJS._Signal();
 
                     this._element.removeChild(parent);
-<<<<<<< HEAD
-                    this._element.appendChild(parent);
-                    parent.style.height = "42%"
-=======
                     return WinJS.Promise.timeout(0);
                 })
                 .then(() => {
@@ -649,7 +423,6 @@
                 })
                 .then(() => {
                     parent.style.width = "43%"
->>>>>>> c8b75b3b
                     return WinJS.Promise.join([
                         parentResizeSignal.promise,
                         childResizeSignal.promise,
@@ -658,21 +431,6 @@
                 .done(() => {
                     complete();
                 })
-<<<<<<< HEAD
-        }
-
-        testReAppendToDomAndResizeAsynchronously(complete) {
-            // Make sure that removing and reappending an initialized _ElementResizeInstrument
-            // Doesn't permanently stop our _ElementResizeInstrument from firing resize events.
-            // This test is partially testing the browser to make sure that the "resize" listener 
-            // we've added to the <object> element's contentWindow doesn't become permanently 
-            // broken.
-            var childResizeSignal: WinJS._Signal<any>;
-            function childResizeHandler() {
-                childResizeSignal.complete();
-            }
-
-=======
 
         }
 
@@ -682,23 +440,11 @@
                 childResizeSignal.complete();
             }
 
->>>>>>> c8b75b3b
             var parentResizeSignal: WinJS._Signal<any>;
             function parentResizeHandler() {
                 parentResizeSignal.complete();
             }
 
-<<<<<<< HEAD
-            var parent = this._parent;
-            var parentInstrument = this._parentInstrument;
-            var childInstrument = this._childInstrument;
-
-            var parentLoadingPromise = new WinJS.Promise((c) => {
-                parentInstrument.addEventListener("loaded", () => {
-                    c();
-                });
-                parentInstrument.addedToDom();
-=======
             this._element.removeChild(this._parent);
 
             var childLoadedPromise = new WinJS.Promise((c) => {
@@ -710,7 +456,6 @@
                 });
                 this._childInstrument.addedToDom();
                 this._element.appendChild(this._parent);
->>>>>>> c8b75b3b
             });
             childLoadedPromise
                 .then(awaitInitialResizeEvents)
@@ -759,13 +504,6 @@
                 parentResizeSignal.complete();
             }
 
-<<<<<<< HEAD
-            var childLoadingPromise = new WinJS.Promise((c) => {
-                childInstrument.addEventListener("loaded", () => {
-                    c();
-                });
-                childInstrument.addedToDom();
-=======
             this._element.removeChild(this._parent);
 
             var childLoadedPromise = new WinJS.Promise((c) => {
@@ -779,7 +517,6 @@
                 WinJS.Promise.timeout(0).then(() => {
                     this._element.appendChild(this._parent);
                 });
->>>>>>> c8b75b3b
             });
             childLoadedPromise
                 .then(awaitInitialResizeEvents)
@@ -817,224 +554,71 @@
                 .done(complete);
         }
 
-<<<<<<< HEAD
-            WinJS.Promise
-                .join([childLoadingPromise, parentLoadingPromise])
-                .then(awaitInitialResizeEvents)
-                .then(() => {
-                    parentInstrument.addEventListener("resize", parentResizeHandler);
-                    childInstrument.addEventListener("resize", childResizeHandler);
-
-                    // Test both instruments still fire resize after asynchronously
-                    // removing, adding and updating the width of the parent element.
-                    parentResizeSignal = new WinJS._Signal();
-                    childResizeSignal = new WinJS._Signal();
-
-                    this._element.removeChild(parent);
-                    return WinJS.Promise.timeout(0);
-                })
-                .then(() => {
-                    this._element.appendChild(parent);
-                    return WinJS.Promise.timeout(0);
-                })
-                .then(() => {
-                    parent.style.width = "43%"
-                    return WinJS.Promise.join([
-                        parentResizeSignal.promise,
-                        childResizeSignal.promise,
-                    ]);
-                })
-                .done(() => {
-                    complete();
-                })
-
-        }
-
-        testInitializedOutsideDom(complete) {
-            var childResizeSignal: WinJS._Signal<any>;
-            function childResizeHandler() {
-                childResizeSignal.complete();
-            }
-
-            var parentResizeSignal: WinJS._Signal<any>;
-            function parentResizeHandler() {
-                parentResizeSignal.complete();
-            }
-
-            this._element.removeChild(this._parent);
-
-            var childLoadedPromise = new WinJS.Promise((c) => {
-                // Verify that when our ancestor isn't in the DOM at the time we call addedToDom,
-                // The _ElementResizeInstrument will still fire the loaded event after the ancestor
-                // is added to the DOM.
-                this._childInstrument.addEventListener("loaded", () => {
-                    c();
-                });
-                this._childInstrument.addedToDom();
-                this._element.appendChild(this._parent);
-            });
-            childLoadedPromise
-                .then(awaitInitialResizeEvents)
-                .then(() => {
-                    // Verify resize event works as expected.
-                    childResizeSignal = new WinJS._Signal();
-                    this._childInstrument.addEventListener("resize", childResizeHandler);
-                    this._child.style.width = "50%";
-                    return childResizeSignal.promise;
-                })
-                .then(() => {
-                    this._element.removeChild(this._parent);
-                    var parentLoadedPromise = new WinJS.Promise((c) => {
-                        // Verify that when an _ElementResizeListener's host isn't in the DOM at the time 
-                        // addedToDom is called, that the _ElementResizeInstrument will still fire the loaded 
-                        // event after host is added to the DOM.
-                        this._parentInstrument.addEventListener("loaded", () => {
-                            c();
-                        });
-                        this._parentInstrument.addedToDom();
-                        this._element.appendChild(this._parent);
-                    });
-                    return parentLoadedPromise;
-                })
-                .then(awaitInitialResizeEvents)
-                .then(() => {
-                    // Verify resize event works as expected.
-                    childResizeSignal = new WinJS._Signal();
-                    parentResizeSignal = new WinJS._Signal();
-
-                    this._parentInstrument.addEventListener("resize", parentResizeHandler);
-                    this._parent.style.width = "50%";
-                    return WinJS.Promise.join([parentResizeSignal, childResizeSignal]);
-                })
-                .done(complete);
-        }
-
-        testInitializedOutsideDomAsync(complete) {
-            var childResizeSignal: WinJS._Signal<any>;
-            function childResizeHandler() {
-                childResizeSignal.complete();
-            }
-
-            var parentResizeSignal: WinJS._Signal<any>;
-            function parentResizeHandler() {
-                parentResizeSignal.complete();
-            }
-
-            this._element.removeChild(this._parent);
-
-            var childLoadedPromise = new WinJS.Promise((c) => {
-                // Verify that when our ancestor isn't in the DOM at the time we call addedToDom,
-                // The _ElementResizeInstrument will still fire the loaded event after the ancestor
-                // is added to the DOM.
-                this._childInstrument.addEventListener("loaded", () => {
-                    c();
-                });
-                this._childInstrument.addedToDom();
-                WinJS.Promise.timeout(0).then(() => {
-                    this._element.appendChild(this._parent);
-                });
-            });
-            childLoadedPromise
-                .then(awaitInitialResizeEvents)
-                .then(() => {
-                    // Verify resize event works as expected.
-                    childResizeSignal = new WinJS._Signal();
-                    this._childInstrument.addEventListener("resize", childResizeHandler);
-                    this._child.style.width = "50%";
-                    return childResizeSignal.promise;
-                })
-                .then(() => {
-                    this._element.removeChild(this._parent);
-                    var parentLoadedPromise = new WinJS.Promise((c) => {
-                        // Verify that when an _ElementResizeListener's host isn't in the DOM at the time 
-                        // addedToDom is called, that the _ElementResizeInstrument will still fire the loaded 
-                        // event after host is added to the DOM.
-                        this._parentInstrument.addEventListener("loaded", () => {
-                            c();
-                        });
-                        this._parentInstrument.addedToDom();
-                        this._element.appendChild(this._parent);
-                    });
-                    return parentLoadedPromise;
-                })
-                .then(awaitInitialResizeEvents)
-                .then(() => {
-                    // Verify resize event works as expected.
-                    childResizeSignal = new WinJS._Signal();
-                    parentResizeSignal = new WinJS._Signal();
-
-                    this._parentInstrument.addEventListener("resize", parentResizeHandler);
-                    this._parent.style.width = "50%";
-                    return WinJS.Promise.join([parentResizeSignal, childResizeSignal]);
-                })
-                .done(complete);
-        }
-
-    //    testObjectScenario1(complete) {
-    //        var scenario = 1;
-    //        var objEl = getnewObj();
-    //        var syncWorkSignal = setUpTest(objEl, scenario, complete);
-
-    //        syncWorkSignal.complete();
-
-    //    }
-    //    testObjectScenario2(complete) {
-    //        var scenario = 2;
-    //        var objEl = getnewObj();
-    //        var syncWorkSignal = setUpTest(objEl, scenario, complete);
-    //        objEl.src = dataText;
-
-    //        syncWorkSignal.complete();
-    //    }
-    //    testObjectScenario3(complete) {
-    //        var scenario = 3;
-    //        this._element.parentElement.removeChild(this._element);
-    //        var objEl = getnewObj();;
-    //        var syncWorkSignal = setUpTest(objEl, scenario, complete);
-    //        this._element.appendChild(objEl);
-    //        syncWorkSignal.complete();
-    //    }
-    //    testObjectScenario4(complete) {
-    //        var scenario = 4;
-    //        this._element.parentElement.removeChild(this._element);
-    //        var objEl = getnewObj();
-    //        var syncWorkSignal = setUpTest(objEl, scenario, complete);
-    //        objEl.src = dataText;
-    //        this._element.appendChild(objEl);
-    //        syncWorkSignal.complete();
-    //    }
-    //    testObjectScenario5(complete) {
-    //        var scenario = 5;
-    //        this._element.parentElement.removeChild(this._element);
-    //        var objEl = getnewObj();
-    //        var syncWorkSignal = setUpTest(objEl, scenario, complete);
-    //        this._element.appendChild(objEl);
-    //        objEl.src = dataText;
-    //        syncWorkSignal.complete();
-    //    }
-    //    testObjectScenario6(complete) {
-    //        var scenario = 6;
-    //        var objEl = getnewObj();
-    //        var syncWorkSignal = setUpTest(objEl, scenario, complete);
-    //        this._element.appendChild(objEl);
-    //        syncWorkSignal.complete();
-    //    }
-    //    testObjectScenario7(complete) {
-    //        var scenario = 7;
-    //        var objEl = getnewObj();
-    //        var syncWorkSignal = setUpTest(objEl, scenario, complete);
-    //        objEl.src = dataText;
-    //        this._element.appendChild(objEl);
-    //        syncWorkSignal.complete();
-    //    }
-    //    testObjectScenario8(complete) {
-    //        var scenario = 8;
-    //        var objEl = getnewObj();
-    //        var syncWorkSignal = setUpTest(objEl, scenario, complete);
-    //        this._element.appendChild(objEl);
-    //        objEl.src = dataText;
-    //        syncWorkSignal.complete();
-    //    }
+        //testObjectScenario1(complete) {
+        //    var scenario = 1;
+        //    var objEl = getnewObj();
+        //    var syncWorkSignal = setUpTest(objEl, scenario, complete);
+
+        //    syncWorkSignal.complete();
+
+        //}
+        //testObjectScenario2(complete) {
+        //    var scenario = 2;
+        //    var objEl = getnewObj();
+        //    var syncWorkSignal = setUpTest(objEl, scenario, complete);
+        //    objEl.src = dataText;
+
+        //    syncWorkSignal.complete();
+        //}
+        //testObjectScenario3(complete) {
+        //    var scenario = 3;
+        //    this._element.parentElement.removeChild(this._element);
+        //    var objEl = getnewObj();;
+        //    var syncWorkSignal = setUpTest(objEl, scenario, complete);
+        //    this._element.appendChild(objEl);
+        //    syncWorkSignal.complete();
+        //}
+        //testObjectScenario4(complete) {
+        //    var scenario = 4;
+        //    this._element.parentElement.removeChild(this._element);
+        //    var objEl = getnewObj();
+        //    var syncWorkSignal = setUpTest(objEl, scenario, complete);
+        //    objEl.src = dataText;
+        //    this._element.appendChild(objEl);
+        //    syncWorkSignal.complete();
+        //}
+        //testObjectScenario5(complete) {
+        //    var scenario = 5;
+        //    this._element.parentElement.removeChild(this._element);
+        //    var objEl = getnewObj();
+        //    var syncWorkSignal = setUpTest(objEl, scenario, complete);
+        //    this._element.appendChild(objEl);
+        //    objEl.src = dataText;
+        //    syncWorkSignal.complete();
+        //}
+        //testObjectScenario6(complete) {
+        //    var scenario = 6;
+        //    var objEl = getnewObj();
+        //    var syncWorkSignal = setUpTest(objEl, scenario, complete);
+        //    this._element.appendChild(objEl);
+        //    syncWorkSignal.complete();
+        //}
+        //testObjectScenario7(complete) {
+        //    var scenario = 7;
+        //    var objEl = getnewObj();
+        //    var syncWorkSignal = setUpTest(objEl, scenario, complete);
+        //    objEl.src = dataText;
+        //    this._element.appendChild(objEl);
+        //    syncWorkSignal.complete();
+        //}
+        //testObjectScenario8(complete) {
+        //    var scenario = 8;
+        //    var objEl = getnewObj();
+        //    var syncWorkSignal = setUpTest(objEl, scenario, complete);
+        //    this._element.appendChild(objEl);
+        //    objEl.src = dataText;
+        //    syncWorkSignal.complete();
+        //}
 
     //}
 
@@ -1098,136 +682,6 @@
 
     //    return objEl;
     //}
-=======
-        //testObjectScenario1(complete) {
-        //    var scenario = 1;
-        //    var objEl = getnewObj();
-        //    var syncWorkSignal = setUpTest(objEl, scenario, complete);
-
-        //    syncWorkSignal.complete();
-
-        //}
-        //testObjectScenario2(complete) {
-        //    var scenario = 2;
-        //    var objEl = getnewObj();
-        //    var syncWorkSignal = setUpTest(objEl, scenario, complete);
-        //    objEl.src = dataText;
-
-        //    syncWorkSignal.complete();
-        //}
-        //testObjectScenario3(complete) {
-        //    var scenario = 3;
-        //    this._element.parentElement.removeChild(this._element);
-        //    var objEl = getnewObj();;
-        //    var syncWorkSignal = setUpTest(objEl, scenario, complete);
-        //    this._element.appendChild(objEl);
-        //    syncWorkSignal.complete();
-        //}
-        //testObjectScenario4(complete) {
-        //    var scenario = 4;
-        //    this._element.parentElement.removeChild(this._element);
-        //    var objEl = getnewObj();
-        //    var syncWorkSignal = setUpTest(objEl, scenario, complete);
-        //    objEl.src = dataText;
-        //    this._element.appendChild(objEl);
-        //    syncWorkSignal.complete();
-        //}
-        //testObjectScenario5(complete) {
-        //    var scenario = 5;
-        //    this._element.parentElement.removeChild(this._element);
-        //    var objEl = getnewObj();
-        //    var syncWorkSignal = setUpTest(objEl, scenario, complete);
-        //    this._element.appendChild(objEl);
-        //    objEl.src = dataText;
-        //    syncWorkSignal.complete();
-        //}
-        //testObjectScenario6(complete) {
-        //    var scenario = 6;
-        //    var objEl = getnewObj();
-        //    var syncWorkSignal = setUpTest(objEl, scenario, complete);
-        //    this._element.appendChild(objEl);
-        //    syncWorkSignal.complete();
-        //}
-        //testObjectScenario7(complete) {
-        //    var scenario = 7;
-        //    var objEl = getnewObj();
-        //    var syncWorkSignal = setUpTest(objEl, scenario, complete);
-        //    objEl.src = dataText;
-        //    this._element.appendChild(objEl);
-        //    syncWorkSignal.complete();
-        //}
-        //testObjectScenario8(complete) {
-        //    var scenario = 8;
-        //    var objEl = getnewObj();
-        //    var syncWorkSignal = setUpTest(objEl, scenario, complete);
-        //    this._element.appendChild(objEl);
-        //    objEl.src = dataText;
-        //    syncWorkSignal.complete();
-        //}
-
-    }
->>>>>>> c8b75b3b
-
-    //function setUpTest(ObjEl: HTMLIFrameElement, scenario: number, callback: () => void) {
-
-    //    var loadedSync = true;
-    //    var resizeSync = true;
-    //    var signal = new WinJS._Signal();
-    //    var msg = scenario + "! ";
-
-    //    ObjEl.onload = () => {
-
-    //        var report = scenario + ", loadedSync, " + loadedSync + "  X  ";
-    //        msg += report;
-    //        //console.log(report);
-
-    //        ObjEl.contentDocument.defaultView.addEventListener("resize", function handler() {
-    //            ObjEl.contentDocument.defaultView.removeEventListener("resize", handler);
-    //            report = scenario + ", resizeSync, " + resizeSync + "  X  "
-    //            msg += report;
-    //            //console.log(report);
-    //            var resizeDate = new Date();
-    //            report = scenario + ", ms: " + Math.abs(resizeDate.getTime() - loadedDate.getTime()) + "  X  "
-    //            msg += report;
-    //            //console.log(report)
-    //            LiveUnit.LoggingCore.logComment(msg);
-    //            LiveUnit.Assert.areEqual(0, msg);
-    //            failPromise.cancel();
-    //            callback();
-    //        });
-
-    //        var loadedDate = new Date();
-
-    //        resizeSync = false;
-
-    //    };
-
-    //    signal.promise
-    //        .then(() => {
-    //            loadedSync = false;
-    //        });
-
-    //    var failPromise = WinJS.Promise
-    //        .timeout(4500)
-    //        .then(() => {
-    //            LiveUnit.LoggingCore.logComment(msg);
-    //            LiveUnit.Assert.areEqual(0, msg);
-    //            callback();
-    //        });
-
-    //    return signal;
-    //}
-
-    //var dataText = "about:blank";
-
-    //function getnewObj() {
-
-    //    var objEl = <HTMLIFrameElement>document.createElement("IFRAME");
-    //    objEl.setAttribute('style', 'display: block; position: absolute; top: 0; left: 0; height: 100%; width: 100%; overflow: hidden; pointer-events: none; z-index: -1;');
-    //    //objEl.type = 'text/html';
-
-    //    return objEl;
-    //}
 
 }
 LiveUnit.registerTestClass("CorsicaTests.ElementResizeInstrumentTests");