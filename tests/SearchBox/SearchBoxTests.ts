// Copyright (c) Microsoft Open Technologies, Inc.  All Rights Reserved. Licensed under the Apache License, Version 2.0. See License.txt in the project root for license information.
// <reference path="ms-appx://$(TargetFramework)/js/en-us/ui.strings.js" />
// <reference path="ms-appx://$(TargetFramework)/js/base.js" />
// <reference path="ms-appx://$(TargetFramework)/js/ui.js" />
// <reference path="ms-appx://$(TargetFramework)/css/ui-dark.css" />
/// <reference path="../TestLib/Helper.ts"/>

declare var Windows;

module SearchBoxTests {
    "use strict";

    export class SearchBoxTests {
        setUp() {
            // This is the setup function that will be called at the beginning of each test function.
            LiveUnit.LoggingCore.logComment("Attempt to Instantiate the SearchBox element");
            var searchBoxElement = document.createElement('div');
            searchBoxElement.id = "SearchBoxID";
            document.body.appendChild(searchBoxElement);
            var searchBox: WinJS.UI.SearchBox = new WinJS.UI.SearchBox(searchBoxElement, { searchHistoryDisabled: true });
            LiveUnit.LoggingCore.logComment("SearchBox has been instantiated.");
            LiveUnit.Assert.isNotNull(searchBox, "SearchBox element should not be null when instantiated.");
        }

        tearDown() {
            LiveUnit.LoggingCore.logComment("In tearDown");
            var element = document.getElementById("SearchBoxID");
            if (element) {
                WinJS.Utilities.disposeSubTree(element);
                document.body.removeChild(element);
            }
        }

        // Test functions
        testInitTest = function () {
            var searchBox: WinJS.UI.SearchBox = document.getElementById("SearchBoxID").winControl;
            LiveUnit.LoggingCore.logComment("Verifying...");

            // verify search glyph
            LiveUnit.Assert.isNotNull(searchBox["_buttonElement"]);
        };

        testPublicApiSurfaceProperties() {
            // This test only verifies the API surface. It does not test the functionality.
            var searchBox: WinJS.UI.SearchBox = document.getElementById("SearchBoxID").winControl;
            LiveUnit.LoggingCore.logComment("Verifying...");
            function verifyProperty(propertyName, propertyType) {
                LiveUnit.LoggingCore.logComment("Verifying that property " + propertyName + " exists");
                if (searchBox[propertyName] === undefined) {
                    LiveUnit.Assert.fail(propertyName + " missing from SearchBox");
                }

                LiveUnit.Assert.isNotNull(searchBox[propertyName]);
                LiveUnit.Assert.areEqual(propertyType, typeof (searchBox[propertyName]), propertyName + " exists on SearchBox, but it isn't the right property type");
            }
            verifyProperty("focusOnKeyboardInput", "boolean");
        }

        testSimpleFunctions() {
            var searchBox: WinJS.UI.SearchBox = document.getElementById("SearchBoxID").winControl;
            LiveUnit.LoggingCore.logComment("Verifying...");

            LiveUnit.Assert.areEqual(false, searchBox.focusOnKeyboardInput, "Incorrect default value for focusOnKeyboardInput");
            var focusOnKeyboardInput = true;
            searchBox.focusOnKeyboardInput = focusOnKeyboardInput;
            LiveUnit.Assert.areEqual(focusOnKeyboardInput, searchBox.focusOnKeyboardInput, "Unable to set searchBox.queryText");

            LiveUnit.Assert.isFalse(searchBox.disabled, "Incorrect default value for disabled");
            LiveUnit.Assert.isFalse(searchBox["_buttonElement"].disabled, "Incorrect default value for disabled for button element.");
            searchBox.disabled = true;
            LiveUnit.Assert.isTrue(searchBox.disabled, "Unable to set searchBox.disabled");
<<<<<<< HEAD
            LiveUnit.Assert.isTrue(searchBox._inputElement.disabled, "SearchBox did not disable input element.");
            LiveUnit.Assert.isTrue(searchBox._buttonElement.disabled, "SearchBox did not disable button element.");
        }

        testQueryChanged() {
            var searchBox = document.getElementById("SearchBoxID").winControl;
            LiveUnit.LoggingCore.logComment("Verifying...");

            var eventFired = false;
            searchBox.addEventListener("querychanged", function searchBoxTest_queryChanged_listener(event) {
                LiveUnit.Assert.areEqual("Test query", event.detail.queryText, "Query text not matching input");
                if (!window['Windows']) {
                    //in web context, we match based on event details
                    LiveUnit.Assert.areEqual("ja", event.detail.language, "Query text language not matching input");
                } else {
                    //in local context, we should match the WinRT API
                    LiveUnit.Assert.areEqual(Windows.Globalization.Language.currentInputMethodLanguageTag, event.detail.language, "Query text language not matching input");
                }
                LiveUnit.Assert.isFalse(eventFired, "Querychanged fired multiple times");
                eventFired = true;
            });

            // This is to test the input language
            Helper.keydown(searchBox._inputElement, Key.rightArrow, "ja");

            LiveUnit.Assert.areEqual("ja", searchBox._lastKeyPressLanguage);
            searchBox._inputElement.value = "Test query";
            searchBox._inputOrImeChangeHandler(null);
            LiveUnit.Assert.isTrue(eventFired, "QueryChanged event was not fired");
=======
            LiveUnit.Assert.isTrue(searchBox["_buttonElement"].disabled, "SearchBox did not disable button element.");
>>>>>>> bc01d2fa
        }

        testQuerySubmitted() {
            var searchBox: WinJS.UI.PrivateAutoSuggestBox = document.getElementById("SearchBoxID").winControl;
            var eventFired = false;
            LiveUnit.LoggingCore.logComment("Verifying...");
            searchBox.addEventListener("querysubmitted", function asbTest_queryChanged_listener(event) {
                LiveUnit.Assert.areEqual("Test query", event.detail.queryText, "Query text not matching input");
                eventFired = true;
            });

<<<<<<< HEAD
            // This is to test the input language
            Helper.keydown(searchBox._inputElement, Key.rightArrow, "ja");
            LiveUnit.Assert.areEqual("ja", searchBox._lastKeyPressLanguage);
=======
>>>>>>> bc01d2fa
            searchBox._inputElement.value = "Test query";
            searchBox["_buttonElement"].click();
            LiveUnit.Assert.isTrue(eventFired, "QuerySubmitted event was not fired");
        }

<<<<<<< HEAD
        testHitSortAndMerge() {
            var result;
            var testSingleHit = [{ startPosition: 2, length: 3 }];
            result = SearchBox._sortAndMergeHits(testSingleHit);
            LiveUnit.Assert.areEqual(1, result.length, "testSingleHit: Did not receive correct number of results");
            LiveUnit.Assert.areEqual(2, result[0].startPosition, "testSingleHit: Did not receive correct startPosition");
            LiveUnit.Assert.areEqual(3, result[0].length, "testSingleHit: Did not receive correct length");

            var testSort = [{ startPosition: 20, length: 4 }, { startPosition: 10, length: 3 }];
            result = SearchBox._sortAndMergeHits(testSort);
            LiveUnit.Assert.areEqual(2, result.length, "testSort: Did not receive correct number of results");
            LiveUnit.Assert.areEqual(10, result[0].startPosition, "testSort: Did not receive correct startPosition");
            LiveUnit.Assert.areEqual(3, result[0].length, "testSort: Did not receive correct length");
            LiveUnit.Assert.areEqual(20, result[1].startPosition, "testSort: Did not receive correct startPosition");
            LiveUnit.Assert.areEqual(4, result[1].length, "testSort: Did not receive correct length");

            var testMergeInside = [{ startPosition: 20, length: 1 }, { startPosition: 19, length: 3 }];
            result = SearchBox._sortAndMergeHits(testMergeInside);
            LiveUnit.Assert.areEqual(1, result.length, "testMergeInside: Did not receive correct number of results");
            LiveUnit.Assert.areEqual(19, result[0].startPosition, "testMergeInside: Did not receive correct startPosition");
            LiveUnit.Assert.areEqual(3, result[0].length, "testMergeInside: Did not receive correct length");

            var testMergeOverlap = [{ startPosition: 20, length: 5 }, { startPosition: 18, length: 5 }];
            result = SearchBox._sortAndMergeHits(testMergeOverlap);
            LiveUnit.Assert.areEqual(1, result.length, "testMergeOverlap : Did not receive correct number of results");
            LiveUnit.Assert.areEqual(18, result[0].startPosition, "testMergeOverlap : Did not receive correct startPosition");
            LiveUnit.Assert.areEqual(7, result[0].length, "testMergeOverlap: Did not receive correct length");

            var testMergeAdjacent = [{ startPosition: 20, length: 2 }, { startPosition: 17, length: 3 }];
            result = SearchBox._sortAndMergeHits(testMergeAdjacent);
            LiveUnit.Assert.areEqual(1, result.length, "testMergeAdjacent : Did not receive correct number of results");
            LiveUnit.Assert.areEqual(17, result[0].startPosition, "testMergeAdjacent : Did not receive correct startPosition");
            LiveUnit.Assert.areEqual(5, result[0].length, "testMergeAdjacent: Did not receive correct length");
        }

        test428216() {
            var searchBox = document.getElementById("SearchBoxID").winControl;
            var eventsCalled = [];
            searchBox.addEventListener(SearchBox._EventName.querychanged, function (ev) {
                eventsCalled.push(SearchBox._EventName.querychanged);
            });

            var inputElement = searchBox.element.querySelector("input");

            //mock msGetInputContext so we can have more control over the events
            var endOffset = 0;
            inputElement.msGetInputContext = function () {
            return {
                    getCompositionAlternatives: function () {
                        return [];
                    },
                    getCandidateWindowClientRect: function () {
                        return { bottom: 0, height: 0, left: 0, right: 0, top: 0, width: 0 };
                    },
                    compositionEndOffset: endOffset,
                    compositionStartOffset: 0
                }
        };

            // When using IME: compositionstart -> compositionupdate -> input -> compositionupdate -> input -> compositionend
            inputElement.value = 'a';
            inputElement.dispatchEvent(createCustomEvent("compositionstart"));
            inputElement.dispatchEvent(createCustomEvent("compositionupdate"));
            inputElement.dispatchEvent(createCustomEvent("input"));

            endOffset++;
            inputElement.value += 'b';
            inputElement.dispatchEvent(createCustomEvent("compositionupdate"));
            inputElement.dispatchEvent(createCustomEvent("input"));

            inputElement.dispatchEvent(createCustomEvent("compositionend"));

            LiveUnit.Assert.areEqual(2, eventsCalled.length, "queryChanged was called more than twice");
        }

        // Korean keyboarding - IME will finalize on keydown for up/down/enter/tab so make sure we discard the composition end event
        testKoreanIMEKeyboarding() {
            var searchBox = document.getElementById("SearchBoxID").winControl;
            var inputElement = searchBox.element.querySelector("input");
            var that = this;

            var changedEventFired = false;
            searchBox.addEventListener("querychanged", function searchBoxTest_queryChanged_listener(event) {
                LiveUnit.Assert.isFalse(changedEventFired, "Querychanged fired multiple times");
                changedEventFired = true;
            });

            var submittedEventFired = false;
            searchBox.addEventListener("querysubmitted", function searchBoxTest_querySubmitted_listener(event) {
                LiveUnit.Assert.isFalse(submittedEventFired, "QuerySubmitted fired multiple times");
                submittedEventFired = true;
            });

            // Enter key
            LiveUnit.LoggingCore.logComment("Testing Enter key.");

            changedEventFired = false;
            inputElement.value = 'a';
            mockInputContext(inputElement, 1, 1, []);
            inputElement.dispatchEvent(createCustomEvent("compositionstart"));
            inputElement.dispatchEvent(createCustomEvent("compositionupdate"));
            inputElement.dispatchEvent(createCustomEvent("input"));
            LiveUnit.Assert.isTrue(changedEventFired, "QueryChanged event was not fired");

            submittedEventFired = false;
            Helper.keydown(inputElement, Key.enter, "ko");
            LiveUnit.Assert.isTrue(submittedEventFired, "QuerySubmitted event was not fired");

            // make sure this event is filtered out (Korean IME finalized on key down event, but still passes key to app)
            changedEventFired = false;
            mockInputContext(inputElement, 0, 0, []);
            inputElement.dispatchEvent(createCustomEvent("compositionend"));
            LiveUnit.Assert.isFalse(changedEventFired, "QueryChanged event was fired");

            Helper.keyup(inputElement, Key.enter, "ko");

            // ensure query events are still fired after key is released
            changedEventFired = false;
            inputElement.value = 'ab';
            inputElement.dispatchEvent(createCustomEvent("input"));
            LiveUnit.Assert.isTrue(changedEventFired, "QueryChanged event was not fired");

            // Up/Down/Tab keys
            var keys = [Key.upArrow, Key.downArrow, Key.tab];
            for (var i = 0; i < keys.length; i++) {
                var key = keys[i];
                LiveUnit.LoggingCore.logComment("Testing " + key + " key.");

                changedEventFired = false;
                inputElement.value = 'a';
                mockInputContext(inputElement, 1, 1, []);
                inputElement.dispatchEvent(createCustomEvent("compositionstart"));
                inputElement.dispatchEvent(createCustomEvent("compositionupdate"));
                inputElement.dispatchEvent(createCustomEvent("input"));
                LiveUnit.Assert.isTrue(changedEventFired, "QueryChanged event was not fired");

                Helper.keydown(inputElement, key, "ko");

                // make sure this event is filtered out (Korean IME finalized on key down event, but still passes key to app)
                changedEventFired = false;
                mockInputContext(inputElement, 0, 0, []);
                inputElement.dispatchEvent(createCustomEvent("compositionend"));
                LiveUnit.Assert.isFalse(changedEventFired, "QueryChanged event was fired");

                Helper.keyup(inputElement, key, "ko");

                // ensure query events are still fired after key is released
                changedEventFired = false;
                inputElement.value = 'ab';
                inputElement.dispatchEvent(createCustomEvent("input"));
                LiveUnit.Assert.isTrue(changedEventFired, "QueryChanged event was not fired");
            }
        }

        // Ensure after a focus loss on tab/enter that we still get query change events
        testQueryChangeAfterFocusLoss(complete) {
            var searchBox = document.getElementById("SearchBoxID").winControl;
            var inputElement = searchBox.element.querySelector("input");
            var that = this;

            var otherInputElement = document.createElement("input");
            otherInputElement.type = "text";
            document.body.appendChild(otherInputElement);

            var changedEventFired = false;
            searchBox.addEventListener("querychanged", function searchBoxTest_queryChanged_listener(event) {
                LiveUnit.Assert.isFalse(changedEventFired, "Querychanged fired multiple times");
                changedEventFired = true;
            });

            // make sure the input actually has focus, otherwise we don't get the focusout event
            inputElement.focus();
            LiveUnit.Assert.areEqual(inputElement, document.activeElement);

            var keys = [Key.tab, Key.enter, Key.upArrow, Key.downArrow]; // only Tab (always moves focus) & Enter (if apps handles QuerySubmitted and moves focus) are actually expected to occur; include up/down for test completeness only

            function runTest(key) {
                return WinJS.Promise.wrap().then(function () {
                    LiveUnit.LoggingCore.logComment("Testing " + key + " key.");

                    Helper.keydown(inputElement, key, "en-US");
                    otherInputElement.focus();

                    return WinJS.Promise.timeout();
                }).then(function () {
                        LiveUnit.Assert.areEqual(otherInputElement, document.activeElement);

                        // key up event goes to another control & never reaches inputElement
                        Helper.keyup(otherInputElement, key, "en-US");

                        // now put focus back
                        inputElement.focus();

                        return WinJS.Promise.timeout();
                    }).then(function () {
                        LiveUnit.Assert.areEqual(inputElement, document.activeElement);

                        // ensure query events are still fired
                        changedEventFired = false;
                        inputElement.value = 'a' + key;
                        inputElement.dispatchEvent(createCustomEvent("input"));
                        LiveUnit.Assert.isTrue(changedEventFired, "QueryChanged event was not fired");
                    });
            }

            runTest(Key.tab).then(function () {
                return runTest(Key.enter);
            }).then(function () {
                    return runTest(Key.upArrow);
                }).then(function () {
                    return runTest(Key.downArrow);
                }).done(complete);
        }

        // Ensure after the IME ate the enter/tab keys that we still get query change events
        testQueryChangeAfterIMEEaten() {
            var searchBox = document.getElementById("SearchBoxID").winControl;
            var inputElement = searchBox.element.querySelector("input");
            var that = this;

            var changedEventFired = false;
            searchBox.addEventListener("querychanged", function searchBoxTest_queryChanged_listener(event) {
                LiveUnit.Assert.isFalse(changedEventFired, "Querychanged fired multiple times");
                changedEventFired = true;
            });

            // make sure the input actually has focus, otherwise we don't get the focusout event
            inputElement.focus();
            LiveUnit.Assert.areEqual(inputElement, document.activeElement);

            var key = Key.enter;
            LiveUnit.LoggingCore.logComment("Testing " + key + " key.");

            Helper.keydown(inputElement, key, "zh-Hans-CN");
            // key up event was eaten by the IME (actually due to Trident bug BLUE:394522)

            // ensure query events are still fired
            changedEventFired = false;
            inputElement.value = 'a' + key;
            inputElement.dispatchEvent(createCustomEvent("input"));
            LiveUnit.Assert.isTrue(changedEventFired, "QueryChanged event was not fired");
        }

        testBasicLinguisticAlternatives() {
            var searchBox = document.getElementById("SearchBoxID").winControl;
            var inputElement = searchBox.element.querySelector("input");

            var eventFired = false;
            var eventQueryText = null;
            var eventLinguisticDetails = null;
            searchBox.addEventListener("querychanged", function searchBoxTest_queryChanged_listener(event) {
                LiveUnit.Assert.isNotNull(event);
                LiveUnit.Assert.isNotNull(event.detail);
                LiveUnit.Assert.isNotNull(event.detail.queryText);
                eventQueryText = event.detail.queryText;
                LiveUnit.Assert.isNotNull(event.detail.linguisticDetails);
                eventLinguisticDetails = event.detail.linguisticDetails;
                LiveUnit.Assert.isFalse(eventFired, "Querychanged fired multiple times");
                eventFired = true;
            });

            // no alternatives case (but has composition string)
            inputElement.value = 'ab';
            mockInputContext(inputElement, 1, 2, []);
            inputElement.dispatchEvent(createCustomEvent("compositionstart"));
            inputElement.dispatchEvent(createCustomEvent("compositionupdate"));
            inputElement.dispatchEvent(createCustomEvent("input"));
            LiveUnit.Assert.isTrue(eventFired, "QueryChanged event was not fired");
            LiveUnit.Assert.areEqual("ab", eventQueryText);
            verifyLinguisticDetails(eventLinguisticDetails, 1, 1, []);

            // simple alternative case
            inputElement.value = 'ab';
            mockInputContext(inputElement, 0, 2, ['c', 'df', 'ghi']);
            eventFired = false;
            inputElement.dispatchEvent(createCustomEvent("compositionupdate"));
            LiveUnit.Assert.isTrue(eventFired, "QueryChanged event was not fired");
            LiveUnit.Assert.areEqual("ab", eventQueryText);
            verifyLinguisticDetails(eventLinguisticDetails, 0, 2, ['c', 'df', 'ghi']);

            // alternatives with finalized text (substitution) case
            inputElement.value = 'precompsuffix';
            mockInputContext(inputElement, 3, 7, ['c', 'df', 'ghi', 'same', 'longer']);
            eventFired = false;
            inputElement.dispatchEvent(createCustomEvent("compositionupdate"));
            LiveUnit.Assert.isTrue(eventFired, "QueryChanged event was not fired");
            LiveUnit.Assert.areEqual("precompsuffix", eventQueryText);
            verifyLinguisticDetails(eventLinguisticDetails, 3, 4, ['precsuffix', 'predfsuffix', 'preghisuffix', 'presamesuffix', 'prelongersuffix']);
        }

        // IME chooses a candidate, get a string change during finalize, alternatives go away
        testBasicIMEConversion() {
            var searchBox = document.getElementById("SearchBoxID").winControl;
            var inputElement = searchBox.element.querySelector("input");

            var eventFired = false;
            var eventQueryText = null;
            var eventLinguisticDetails = null;
            searchBox.addEventListener("querychanged", function searchBoxTest_queryChanged_listener(event) {
                LiveUnit.Assert.isNotNull(event);
                LiveUnit.Assert.isNotNull(event.detail);
                LiveUnit.Assert.isNotNull(event.detail.queryText);
                eventQueryText = event.detail.queryText;
                LiveUnit.Assert.isNotNull(event.detail.linguisticDetails);
                eventLinguisticDetails = event.detail.linguisticDetails;
                LiveUnit.Assert.isFalse(eventFired, "Querychanged fired multiple times");
                eventFired = true;
            });

            inputElement.value = '';
            mockInputContext(inputElement, 0, 0, []);
            eventFired = false;
            inputElement.dispatchEvent(createCustomEvent("compositionstart"));
            LiveUnit.Assert.isFalse(eventFired, "QueryChanged event was incorrectly fired");

            inputElement.value = 'b';
            mockInputContext(inputElement, 0, 1, ['c', 'd']);
            eventFired = false;
            inputElement.dispatchEvent(createCustomEvent("compositionupdate"));
            LiveUnit.Assert.isTrue(eventFired, "QueryChanged event was not fired");
            LiveUnit.Assert.areEqual("b", eventQueryText);
            verifyLinguisticDetails(eventLinguisticDetails, 0, 1, ['c', 'd']);

            inputElement.dispatchEvent(createCustomEvent("input"));
            LiveUnit.Assert.areEqual("b", eventQueryText);
            verifyLinguisticDetails(eventLinguisticDetails, 0, 1, ['c', 'd']);

            inputElement.value = 'f'; // conversion
            mockInputContext(inputElement, 0, 1, []); // still composition at this step
            eventFired = false;
            inputElement.dispatchEvent(createCustomEvent("compositionupdate"));
            LiveUnit.Assert.isTrue(eventFired, "QueryChanged event was not fired");
            LiveUnit.Assert.areEqual("f", eventQueryText);
            verifyLinguisticDetails(eventLinguisticDetails, 0, 1, []);

            inputElement.dispatchEvent(createCustomEvent("input"));
            LiveUnit.Assert.areEqual("f", eventQueryText);
            verifyLinguisticDetails(eventLinguisticDetails, 0, 1, []);

            inputElement.value = 'f';
            mockInputContext(inputElement, 0, 0, []); // composition ended
            eventFired = false;
            inputElement.dispatchEvent(createCustomEvent("compositionend"));
            LiveUnit.Assert.areEqual("f", eventQueryText);
            verifyLinguisticDetails(eventLinguisticDetails, 0, 0, []);
        }

        // IMEs that keep alternatives on enter to finalize if there is no string change, and keep on submit (JPN, CHS, CHT Bopomofo)
        testFinalizeAndSubmitWithAlternatives() {
            var that = this;
            var searchBox = document.getElementById("SearchBoxID").winControl;
            var inputElement = searchBox.element.querySelector("input");

            var eventFired = false;
            var eventQueryText = null;
            var eventLinguisticDetails = null;
            searchBox.addEventListener("querychanged", function searchBoxTest_queryChanged_listener(event) {
                LiveUnit.Assert.isNotNull(event);
                LiveUnit.Assert.isNotNull(event.detail);
                LiveUnit.Assert.isNotNull(event.detail.queryText);
                eventQueryText = event.detail.queryText;
                LiveUnit.Assert.isNotNull(event.detail.linguisticDetails);
                eventLinguisticDetails = event.detail.linguisticDetails;
                LiveUnit.Assert.isFalse(eventFired, "Querychanged fired multiple times");
                eventFired = true;
            });

            var submitEventFired = false;
            var submitEventQueryText = null;
            var submitEventLinguisticDetails = null;
            searchBox.addEventListener("querysubmitted", function searchBoxTest_querySubmitted_listener(event) {
                LiveUnit.Assert.isNotNull(event);
                LiveUnit.Assert.isNotNull(event.detail);
                LiveUnit.Assert.isNotNull(event.detail.queryText);
                submitEventQueryText = event.detail.queryText;
                LiveUnit.Assert.isNotNull(event.detail.linguisticDetails);
                submitEventLinguisticDetails = event.detail.linguisticDetails;
                LiveUnit.Assert.isFalse(submitEventFired, "Querychanged fired multiple times");
                submitEventFired = true;
            });

            inputElement.value = '';
            mockInputContext(inputElement, 0, 0, []);
            eventFired = false;
            inputElement.dispatchEvent(createCustomEvent("compositionstart"));
            LiveUnit.Assert.isFalse(eventFired, "QueryChanged event was incorrectly fired");

            inputElement.value = 'bcompd';
            mockInputContext(inputElement, 1, 5, ['x', 'y', 'z']);
            eventFired = false;
            inputElement.dispatchEvent(createCustomEvent("compositionupdate"));
            LiveUnit.Assert.isTrue(eventFired, "QueryChanged event was not fired");
            LiveUnit.Assert.areEqual("bcompd", eventQueryText);
            verifyLinguisticDetails(eventLinguisticDetails, 1, 4, ['bxd', 'byd', 'bzd']);

            inputElement.value = 'bcompd';
            inputElement.dispatchEvent(createCustomEvent("input"));
            LiveUnit.Assert.areEqual("bcompd", eventQueryText);
            verifyLinguisticDetails(eventLinguisticDetails, 1, 4, ['bxd', 'byd', 'bzd']);

            inputElement.value = 'bcompd';
            mockInputContext(inputElement, 0, 0, ['x', 'y', 'z']); // composition ended, but alternatives kept
            eventFired = false;
            inputElement.dispatchEvent(createCustomEvent("compositionend"));
            LiveUnit.Assert.areEqual("bcompd", eventQueryText);
            verifyLinguisticDetails(eventLinguisticDetails, 0, 0, ['bxd', 'byd', 'bzd']);

            inputElement.value = 'bcompd';
            inputElement.dispatchEvent(createCustomEvent("input"));
            LiveUnit.Assert.areEqual("bcompd", eventQueryText);
            verifyLinguisticDetails(eventLinguisticDetails, 0, 0, ['bxd', 'byd', 'bzd']);

            // user submits via enter key
            submitEventFired = false;
            Helper.keydown(searchBox._inputElement, Key.enter, "ja");
            LiveUnit.Assert.isTrue(submitEventFired, "QuerySubmitted event was not fired");
            LiveUnit.Assert.areEqual("bcompd", submitEventQueryText);
            verifyLinguisticDetails(submitEventLinguisticDetails, 0, 0, ['bxd', 'byd', 'bzd']);

            Helper.keyup(searchBox._inputElement, Key.enter, "ja");
        }

        testSearchHistoryContext() {
            var searchBox = document.getElementById("SearchBoxID").winControl;
            var testContext = "Test Context";
            searchBox.searchHistoryContext = testContext;
            LiveUnit.Assert.areEqual(testContext, searchBox.searchHistoryContext, "Unable to set searchBox.searchHistoryContext");
        }

        testSearchHistoryDisabled() {
            var searchBox = document.getElementById("SearchBoxID").winControl;
            LiveUnit.LoggingCore.logComment("Waiting for control...");
            var testContext = "Test Context";
            searchBox.searchHistoryDisabled = true;
            LiveUnit.Assert.areEqual(true, searchBox.searchHistoryDisabled, "Unable to set searchBox.searchHistoryDisabled");
            searchBox.searchHistoryDisabled = false;
            LiveUnit.Assert.areEqual(false, searchBox.searchHistoryDisabled, "Unable to set searchBox.searchHistoryDisabled");
        }


        testSuggestionsDisplayed(complete) {
            // Verify whether all suggestions are rendered.
            var searchBox = document.getElementById("SearchBoxID").winControl;
            LiveUnit.LoggingCore.logComment("Verifying...");
            searchBox.addEventListener("suggestionsrequested", function (e) {
                e.detail.searchSuggestionCollection.appendQuerySuggestions(["Test query Suggestion1 test", "Test query Suggestion2 test"]);
                e.detail.searchSuggestionCollection.appendSearchSeparator("Separator");
                e.detail.searchSuggestionCollection.appendResultSuggestion("Test result Suggestion3 test", "Query suggestion3 detailed text", "tag3", SearchBox.createResultSuggestionImage("http://fakeurl"), "");
                e.detail.searchSuggestionCollection.appendResultSuggestion("Test result Suggestion4 test", "Query suggestion4 detailed text", "tag4", SearchBox.createResultSuggestionImage("http://fakeurl"), "");

                waitForSuggestionFlyoutRender(searchBox).done(function () {
                    var suggestion1 = searchBox._repeater.elementFromIndex(0);
                    LiveUnit.Assert.isTrue((suggestion1.textContent.indexOf("Test query Suggestion1 test") >= 0), "Suggestion1 text is not displayed.");

                    var suggestion2 = searchBox._repeater.elementFromIndex(1);
                    LiveUnit.Assert.isTrue((suggestion2.textContent.indexOf("Test query Suggestion2 test") >= 0), "Suggestion2 text is not displayed.");

                    var suggestion3 = searchBox._repeater.elementFromIndex(2);
                    LiveUnit.Assert.isTrue((suggestion3.textContent.indexOf("Separator") >= 0), "Suggestion3 text is not displayed.");

                    var suggestion4 = searchBox._repeater.elementFromIndex(3);
                    LiveUnit.Assert.isTrue((suggestion4.textContent.indexOf("Test result Suggestion3 test") >= 0), "Suggestion3 text is not displayed.");
                    LiveUnit.Assert.isTrue((suggestion4.textContent.indexOf("Query suggestion3 detailed text") >= 0), "Suggestion3 detailed text is not displayed.");

                    var suggestion5 = searchBox._repeater.elementFromIndex(4);
                    LiveUnit.Assert.isTrue((suggestion5.textContent.indexOf("Test result Suggestion4 test") >= 0), "Suggestion4 text is not displayed.");
                    LiveUnit.Assert.isTrue((suggestion5.textContent.indexOf("Query suggestion4 detailed text") >= 0), "Suggestion4 detailed text is not displayed.");

                    complete();
                });
            });
            searchBox._inputElement.value = "a";
            searchBox._inputElement.focus();
        }

        testQuerySuggestionSelected(complete) {
            var searchBox = document.getElementById("SearchBoxID").winControl;
            LiveUnit.LoggingCore.logComment("Verifying...");
            searchBox.addEventListener("querysubmitted", function searchBoxTest_querySubmitted_listener(event) {
                LiveUnit.Assert.areEqual("Test query Suggestion1 test", event.detail.queryText, "Query text not matching suggestion text");
                complete();
            });
            searchBox.addEventListener("suggestionsrequested", function (e) {
                e.detail.searchSuggestionCollection.appendQuerySuggestion("Test query Suggestion1 test");

                waitForSuggestionFlyoutRender(searchBox).done(function () {
                    // Select the first suggestion.
                    Helper.touchUp(searchBox._repeater.elementFromIndex(0));
                });
            });
            searchBox._inputElement.value = "a";
            searchBox._inputElement.focus();
        }

        testResultSuggestionSelected(complete) {
            var searchBox = document.getElementById("SearchBoxID").winControl;
            LiveUnit.LoggingCore.logComment("Verifying...");
            searchBox.addEventListener("resultsuggestionchosen", function searchBoxTest_resultsuggestionchosen_listener(event) {
                LiveUnit.Assert.areEqual("tag3", event.detail.tag, "Query text not matching suggestion tag");
                complete();
            });
            searchBox.addEventListener("suggestionsrequested", function (e) {
                e.detail.searchSuggestionCollection.appendResultSuggestion("Test result Suggestion3 test", "Query suggestion3 detailed text", "tag3", SearchBox.createResultSuggestionImage("http://fakeurl"), "");

                waitForSuggestionFlyoutRender(searchBox).done(function () {
                    // Select the first suggestion.
                    Helper.touchUp(searchBox._repeater.elementFromIndex(0));
                });
            });
            searchBox._inputElement.value = "a";
            searchBox._inputElement.focus();
        }

        testChooseSuggestionOnEnterEnabled(complete) {
            var searchBox = document.getElementById("SearchBoxID").winControl;
            searchBox.chooseSuggestionOnEnter = true;
            LiveUnit.LoggingCore.logComment("Verifying...");

            searchBox.addEventListener("querysubmitted", function searchBoxTest_querysubmitted_listener(event) {
                LiveUnit.Assert.areEqual("Test query Suggestion1 test", event.detail.queryText, "Query text not matching input");
                if (!WinJS.Utilities.hasWinRT) {
                    // CommonUtilities.keyDown won't trick WinRT's SSM in setting the query language, however, on the web it should work.
                    LiveUnit.Assert.areEqual("ja-JP", event.detail.language, "Query text language not matching input");
                }
                complete();
            });
            searchBox.addEventListener("suggestionsrequested", function (e) {
                e.detail.searchSuggestionCollection.appendQuerySuggestion("Test query Suggestion1 test");

                WinJS.Utilities._setImmediate(function () {
                    Helper.keydown(searchBox._inputElement, Key.enter, "ja-JP");
                });
            });
            searchBox._inputElement.value = "Test query";
            searchBox._inputElement.focus();
        }

=======
>>>>>>> bc01d2fa
        testFocusOnKeyboardInputBringsUpSuggestions(complete) {
            if (WinJS.Utilities.hasWinRT) {
                LiveUnit.LoggingCore.logComment("This test tests web implementation of Type-To-Search and has no value when WinRT is available");
                complete();
                return;
            }

            var searchBox: WinJS.UI.SearchBox = document.getElementById("SearchBoxID").winControl;
            searchBox.focusOnKeyboardInput = true;
            searchBox.addEventListener("suggestionsrequested", function (e) {
                complete();
            });
            Helper.keydown(document, WinJS.Utilities.Key.t);
        }

        testFocusOnKeyboardInputDoesNotBringUpSuggestionsWhenDisabled(complete) {
            if (WinJS.Utilities.hasWinRT) {
                LiveUnit.LoggingCore.logComment("This test tests web implementation of Type-To-Search and has no value when WinRT is available");
                complete();
                return;
            }

            var searchBox: WinJS.UI.SearchBox = document.getElementById("SearchBoxID").winControl;
            searchBox.addEventListener("suggestionsrequested", function (e) {
                LiveUnit.Assert.fail("suggestions should not be requested");
            });
            Helper.keydown(document, WinJS.Utilities.Key.t);
            WinJS.Promise.timeout().done(complete);
        }
    };
}
LiveUnit.registerTestClass("SearchBoxTests.SearchBoxTests");<|MERGE_RESOLUTION|>--- conflicted
+++ resolved
@@ -69,39 +69,7 @@
             LiveUnit.Assert.isFalse(searchBox["_buttonElement"].disabled, "Incorrect default value for disabled for button element.");
             searchBox.disabled = true;
             LiveUnit.Assert.isTrue(searchBox.disabled, "Unable to set searchBox.disabled");
-<<<<<<< HEAD
-            LiveUnit.Assert.isTrue(searchBox._inputElement.disabled, "SearchBox did not disable input element.");
-            LiveUnit.Assert.isTrue(searchBox._buttonElement.disabled, "SearchBox did not disable button element.");
-        }
-
-        testQueryChanged() {
-            var searchBox = document.getElementById("SearchBoxID").winControl;
-            LiveUnit.LoggingCore.logComment("Verifying...");
-
-            var eventFired = false;
-            searchBox.addEventListener("querychanged", function searchBoxTest_queryChanged_listener(event) {
-                LiveUnit.Assert.areEqual("Test query", event.detail.queryText, "Query text not matching input");
-                if (!window['Windows']) {
-                    //in web context, we match based on event details
-                    LiveUnit.Assert.areEqual("ja", event.detail.language, "Query text language not matching input");
-                } else {
-                    //in local context, we should match the WinRT API
-                    LiveUnit.Assert.areEqual(Windows.Globalization.Language.currentInputMethodLanguageTag, event.detail.language, "Query text language not matching input");
-                }
-                LiveUnit.Assert.isFalse(eventFired, "Querychanged fired multiple times");
-                eventFired = true;
-            });
-
-            // This is to test the input language
-            Helper.keydown(searchBox._inputElement, Key.rightArrow, "ja");
-
-            LiveUnit.Assert.areEqual("ja", searchBox._lastKeyPressLanguage);
-            searchBox._inputElement.value = "Test query";
-            searchBox._inputOrImeChangeHandler(null);
-            LiveUnit.Assert.isTrue(eventFired, "QueryChanged event was not fired");
-=======
             LiveUnit.Assert.isTrue(searchBox["_buttonElement"].disabled, "SearchBox did not disable button element.");
->>>>>>> bc01d2fa
         }
 
         testQuerySubmitted() {
@@ -113,557 +81,11 @@
                 eventFired = true;
             });
 
-<<<<<<< HEAD
-            // This is to test the input language
-            Helper.keydown(searchBox._inputElement, Key.rightArrow, "ja");
-            LiveUnit.Assert.areEqual("ja", searchBox._lastKeyPressLanguage);
-=======
->>>>>>> bc01d2fa
             searchBox._inputElement.value = "Test query";
             searchBox["_buttonElement"].click();
             LiveUnit.Assert.isTrue(eventFired, "QuerySubmitted event was not fired");
         }
 
-<<<<<<< HEAD
-        testHitSortAndMerge() {
-            var result;
-            var testSingleHit = [{ startPosition: 2, length: 3 }];
-            result = SearchBox._sortAndMergeHits(testSingleHit);
-            LiveUnit.Assert.areEqual(1, result.length, "testSingleHit: Did not receive correct number of results");
-            LiveUnit.Assert.areEqual(2, result[0].startPosition, "testSingleHit: Did not receive correct startPosition");
-            LiveUnit.Assert.areEqual(3, result[0].length, "testSingleHit: Did not receive correct length");
-
-            var testSort = [{ startPosition: 20, length: 4 }, { startPosition: 10, length: 3 }];
-            result = SearchBox._sortAndMergeHits(testSort);
-            LiveUnit.Assert.areEqual(2, result.length, "testSort: Did not receive correct number of results");
-            LiveUnit.Assert.areEqual(10, result[0].startPosition, "testSort: Did not receive correct startPosition");
-            LiveUnit.Assert.areEqual(3, result[0].length, "testSort: Did not receive correct length");
-            LiveUnit.Assert.areEqual(20, result[1].startPosition, "testSort: Did not receive correct startPosition");
-            LiveUnit.Assert.areEqual(4, result[1].length, "testSort: Did not receive correct length");
-
-            var testMergeInside = [{ startPosition: 20, length: 1 }, { startPosition: 19, length: 3 }];
-            result = SearchBox._sortAndMergeHits(testMergeInside);
-            LiveUnit.Assert.areEqual(1, result.length, "testMergeInside: Did not receive correct number of results");
-            LiveUnit.Assert.areEqual(19, result[0].startPosition, "testMergeInside: Did not receive correct startPosition");
-            LiveUnit.Assert.areEqual(3, result[0].length, "testMergeInside: Did not receive correct length");
-
-            var testMergeOverlap = [{ startPosition: 20, length: 5 }, { startPosition: 18, length: 5 }];
-            result = SearchBox._sortAndMergeHits(testMergeOverlap);
-            LiveUnit.Assert.areEqual(1, result.length, "testMergeOverlap : Did not receive correct number of results");
-            LiveUnit.Assert.areEqual(18, result[0].startPosition, "testMergeOverlap : Did not receive correct startPosition");
-            LiveUnit.Assert.areEqual(7, result[0].length, "testMergeOverlap: Did not receive correct length");
-
-            var testMergeAdjacent = [{ startPosition: 20, length: 2 }, { startPosition: 17, length: 3 }];
-            result = SearchBox._sortAndMergeHits(testMergeAdjacent);
-            LiveUnit.Assert.areEqual(1, result.length, "testMergeAdjacent : Did not receive correct number of results");
-            LiveUnit.Assert.areEqual(17, result[0].startPosition, "testMergeAdjacent : Did not receive correct startPosition");
-            LiveUnit.Assert.areEqual(5, result[0].length, "testMergeAdjacent: Did not receive correct length");
-        }
-
-        test428216() {
-            var searchBox = document.getElementById("SearchBoxID").winControl;
-            var eventsCalled = [];
-            searchBox.addEventListener(SearchBox._EventName.querychanged, function (ev) {
-                eventsCalled.push(SearchBox._EventName.querychanged);
-            });
-
-            var inputElement = searchBox.element.querySelector("input");
-
-            //mock msGetInputContext so we can have more control over the events
-            var endOffset = 0;
-            inputElement.msGetInputContext = function () {
-            return {
-                    getCompositionAlternatives: function () {
-                        return [];
-                    },
-                    getCandidateWindowClientRect: function () {
-                        return { bottom: 0, height: 0, left: 0, right: 0, top: 0, width: 0 };
-                    },
-                    compositionEndOffset: endOffset,
-                    compositionStartOffset: 0
-                }
-        };
-
-            // When using IME: compositionstart -> compositionupdate -> input -> compositionupdate -> input -> compositionend
-            inputElement.value = 'a';
-            inputElement.dispatchEvent(createCustomEvent("compositionstart"));
-            inputElement.dispatchEvent(createCustomEvent("compositionupdate"));
-            inputElement.dispatchEvent(createCustomEvent("input"));
-
-            endOffset++;
-            inputElement.value += 'b';
-            inputElement.dispatchEvent(createCustomEvent("compositionupdate"));
-            inputElement.dispatchEvent(createCustomEvent("input"));
-
-            inputElement.dispatchEvent(createCustomEvent("compositionend"));
-
-            LiveUnit.Assert.areEqual(2, eventsCalled.length, "queryChanged was called more than twice");
-        }
-
-        // Korean keyboarding - IME will finalize on keydown for up/down/enter/tab so make sure we discard the composition end event
-        testKoreanIMEKeyboarding() {
-            var searchBox = document.getElementById("SearchBoxID").winControl;
-            var inputElement = searchBox.element.querySelector("input");
-            var that = this;
-
-            var changedEventFired = false;
-            searchBox.addEventListener("querychanged", function searchBoxTest_queryChanged_listener(event) {
-                LiveUnit.Assert.isFalse(changedEventFired, "Querychanged fired multiple times");
-                changedEventFired = true;
-            });
-
-            var submittedEventFired = false;
-            searchBox.addEventListener("querysubmitted", function searchBoxTest_querySubmitted_listener(event) {
-                LiveUnit.Assert.isFalse(submittedEventFired, "QuerySubmitted fired multiple times");
-                submittedEventFired = true;
-            });
-
-            // Enter key
-            LiveUnit.LoggingCore.logComment("Testing Enter key.");
-
-            changedEventFired = false;
-            inputElement.value = 'a';
-            mockInputContext(inputElement, 1, 1, []);
-            inputElement.dispatchEvent(createCustomEvent("compositionstart"));
-            inputElement.dispatchEvent(createCustomEvent("compositionupdate"));
-            inputElement.dispatchEvent(createCustomEvent("input"));
-            LiveUnit.Assert.isTrue(changedEventFired, "QueryChanged event was not fired");
-
-            submittedEventFired = false;
-            Helper.keydown(inputElement, Key.enter, "ko");
-            LiveUnit.Assert.isTrue(submittedEventFired, "QuerySubmitted event was not fired");
-
-            // make sure this event is filtered out (Korean IME finalized on key down event, but still passes key to app)
-            changedEventFired = false;
-            mockInputContext(inputElement, 0, 0, []);
-            inputElement.dispatchEvent(createCustomEvent("compositionend"));
-            LiveUnit.Assert.isFalse(changedEventFired, "QueryChanged event was fired");
-
-            Helper.keyup(inputElement, Key.enter, "ko");
-
-            // ensure query events are still fired after key is released
-            changedEventFired = false;
-            inputElement.value = 'ab';
-            inputElement.dispatchEvent(createCustomEvent("input"));
-            LiveUnit.Assert.isTrue(changedEventFired, "QueryChanged event was not fired");
-
-            // Up/Down/Tab keys
-            var keys = [Key.upArrow, Key.downArrow, Key.tab];
-            for (var i = 0; i < keys.length; i++) {
-                var key = keys[i];
-                LiveUnit.LoggingCore.logComment("Testing " + key + " key.");
-
-                changedEventFired = false;
-                inputElement.value = 'a';
-                mockInputContext(inputElement, 1, 1, []);
-                inputElement.dispatchEvent(createCustomEvent("compositionstart"));
-                inputElement.dispatchEvent(createCustomEvent("compositionupdate"));
-                inputElement.dispatchEvent(createCustomEvent("input"));
-                LiveUnit.Assert.isTrue(changedEventFired, "QueryChanged event was not fired");
-
-                Helper.keydown(inputElement, key, "ko");
-
-                // make sure this event is filtered out (Korean IME finalized on key down event, but still passes key to app)
-                changedEventFired = false;
-                mockInputContext(inputElement, 0, 0, []);
-                inputElement.dispatchEvent(createCustomEvent("compositionend"));
-                LiveUnit.Assert.isFalse(changedEventFired, "QueryChanged event was fired");
-
-                Helper.keyup(inputElement, key, "ko");
-
-                // ensure query events are still fired after key is released
-                changedEventFired = false;
-                inputElement.value = 'ab';
-                inputElement.dispatchEvent(createCustomEvent("input"));
-                LiveUnit.Assert.isTrue(changedEventFired, "QueryChanged event was not fired");
-            }
-        }
-
-        // Ensure after a focus loss on tab/enter that we still get query change events
-        testQueryChangeAfterFocusLoss(complete) {
-            var searchBox = document.getElementById("SearchBoxID").winControl;
-            var inputElement = searchBox.element.querySelector("input");
-            var that = this;
-
-            var otherInputElement = document.createElement("input");
-            otherInputElement.type = "text";
-            document.body.appendChild(otherInputElement);
-
-            var changedEventFired = false;
-            searchBox.addEventListener("querychanged", function searchBoxTest_queryChanged_listener(event) {
-                LiveUnit.Assert.isFalse(changedEventFired, "Querychanged fired multiple times");
-                changedEventFired = true;
-            });
-
-            // make sure the input actually has focus, otherwise we don't get the focusout event
-            inputElement.focus();
-            LiveUnit.Assert.areEqual(inputElement, document.activeElement);
-
-            var keys = [Key.tab, Key.enter, Key.upArrow, Key.downArrow]; // only Tab (always moves focus) & Enter (if apps handles QuerySubmitted and moves focus) are actually expected to occur; include up/down for test completeness only
-
-            function runTest(key) {
-                return WinJS.Promise.wrap().then(function () {
-                    LiveUnit.LoggingCore.logComment("Testing " + key + " key.");
-
-                    Helper.keydown(inputElement, key, "en-US");
-                    otherInputElement.focus();
-
-                    return WinJS.Promise.timeout();
-                }).then(function () {
-                        LiveUnit.Assert.areEqual(otherInputElement, document.activeElement);
-
-                        // key up event goes to another control & never reaches inputElement
-                        Helper.keyup(otherInputElement, key, "en-US");
-
-                        // now put focus back
-                        inputElement.focus();
-
-                        return WinJS.Promise.timeout();
-                    }).then(function () {
-                        LiveUnit.Assert.areEqual(inputElement, document.activeElement);
-
-                        // ensure query events are still fired
-                        changedEventFired = false;
-                        inputElement.value = 'a' + key;
-                        inputElement.dispatchEvent(createCustomEvent("input"));
-                        LiveUnit.Assert.isTrue(changedEventFired, "QueryChanged event was not fired");
-                    });
-            }
-
-            runTest(Key.tab).then(function () {
-                return runTest(Key.enter);
-            }).then(function () {
-                    return runTest(Key.upArrow);
-                }).then(function () {
-                    return runTest(Key.downArrow);
-                }).done(complete);
-        }
-
-        // Ensure after the IME ate the enter/tab keys that we still get query change events
-        testQueryChangeAfterIMEEaten() {
-            var searchBox = document.getElementById("SearchBoxID").winControl;
-            var inputElement = searchBox.element.querySelector("input");
-            var that = this;
-
-            var changedEventFired = false;
-            searchBox.addEventListener("querychanged", function searchBoxTest_queryChanged_listener(event) {
-                LiveUnit.Assert.isFalse(changedEventFired, "Querychanged fired multiple times");
-                changedEventFired = true;
-            });
-
-            // make sure the input actually has focus, otherwise we don't get the focusout event
-            inputElement.focus();
-            LiveUnit.Assert.areEqual(inputElement, document.activeElement);
-
-            var key = Key.enter;
-            LiveUnit.LoggingCore.logComment("Testing " + key + " key.");
-
-            Helper.keydown(inputElement, key, "zh-Hans-CN");
-            // key up event was eaten by the IME (actually due to Trident bug BLUE:394522)
-
-            // ensure query events are still fired
-            changedEventFired = false;
-            inputElement.value = 'a' + key;
-            inputElement.dispatchEvent(createCustomEvent("input"));
-            LiveUnit.Assert.isTrue(changedEventFired, "QueryChanged event was not fired");
-        }
-
-        testBasicLinguisticAlternatives() {
-            var searchBox = document.getElementById("SearchBoxID").winControl;
-            var inputElement = searchBox.element.querySelector("input");
-
-            var eventFired = false;
-            var eventQueryText = null;
-            var eventLinguisticDetails = null;
-            searchBox.addEventListener("querychanged", function searchBoxTest_queryChanged_listener(event) {
-                LiveUnit.Assert.isNotNull(event);
-                LiveUnit.Assert.isNotNull(event.detail);
-                LiveUnit.Assert.isNotNull(event.detail.queryText);
-                eventQueryText = event.detail.queryText;
-                LiveUnit.Assert.isNotNull(event.detail.linguisticDetails);
-                eventLinguisticDetails = event.detail.linguisticDetails;
-                LiveUnit.Assert.isFalse(eventFired, "Querychanged fired multiple times");
-                eventFired = true;
-            });
-
-            // no alternatives case (but has composition string)
-            inputElement.value = 'ab';
-            mockInputContext(inputElement, 1, 2, []);
-            inputElement.dispatchEvent(createCustomEvent("compositionstart"));
-            inputElement.dispatchEvent(createCustomEvent("compositionupdate"));
-            inputElement.dispatchEvent(createCustomEvent("input"));
-            LiveUnit.Assert.isTrue(eventFired, "QueryChanged event was not fired");
-            LiveUnit.Assert.areEqual("ab", eventQueryText);
-            verifyLinguisticDetails(eventLinguisticDetails, 1, 1, []);
-
-            // simple alternative case
-            inputElement.value = 'ab';
-            mockInputContext(inputElement, 0, 2, ['c', 'df', 'ghi']);
-            eventFired = false;
-            inputElement.dispatchEvent(createCustomEvent("compositionupdate"));
-            LiveUnit.Assert.isTrue(eventFired, "QueryChanged event was not fired");
-            LiveUnit.Assert.areEqual("ab", eventQueryText);
-            verifyLinguisticDetails(eventLinguisticDetails, 0, 2, ['c', 'df', 'ghi']);
-
-            // alternatives with finalized text (substitution) case
-            inputElement.value = 'precompsuffix';
-            mockInputContext(inputElement, 3, 7, ['c', 'df', 'ghi', 'same', 'longer']);
-            eventFired = false;
-            inputElement.dispatchEvent(createCustomEvent("compositionupdate"));
-            LiveUnit.Assert.isTrue(eventFired, "QueryChanged event was not fired");
-            LiveUnit.Assert.areEqual("precompsuffix", eventQueryText);
-            verifyLinguisticDetails(eventLinguisticDetails, 3, 4, ['precsuffix', 'predfsuffix', 'preghisuffix', 'presamesuffix', 'prelongersuffix']);
-        }
-
-        // IME chooses a candidate, get a string change during finalize, alternatives go away
-        testBasicIMEConversion() {
-            var searchBox = document.getElementById("SearchBoxID").winControl;
-            var inputElement = searchBox.element.querySelector("input");
-
-            var eventFired = false;
-            var eventQueryText = null;
-            var eventLinguisticDetails = null;
-            searchBox.addEventListener("querychanged", function searchBoxTest_queryChanged_listener(event) {
-                LiveUnit.Assert.isNotNull(event);
-                LiveUnit.Assert.isNotNull(event.detail);
-                LiveUnit.Assert.isNotNull(event.detail.queryText);
-                eventQueryText = event.detail.queryText;
-                LiveUnit.Assert.isNotNull(event.detail.linguisticDetails);
-                eventLinguisticDetails = event.detail.linguisticDetails;
-                LiveUnit.Assert.isFalse(eventFired, "Querychanged fired multiple times");
-                eventFired = true;
-            });
-
-            inputElement.value = '';
-            mockInputContext(inputElement, 0, 0, []);
-            eventFired = false;
-            inputElement.dispatchEvent(createCustomEvent("compositionstart"));
-            LiveUnit.Assert.isFalse(eventFired, "QueryChanged event was incorrectly fired");
-
-            inputElement.value = 'b';
-            mockInputContext(inputElement, 0, 1, ['c', 'd']);
-            eventFired = false;
-            inputElement.dispatchEvent(createCustomEvent("compositionupdate"));
-            LiveUnit.Assert.isTrue(eventFired, "QueryChanged event was not fired");
-            LiveUnit.Assert.areEqual("b", eventQueryText);
-            verifyLinguisticDetails(eventLinguisticDetails, 0, 1, ['c', 'd']);
-
-            inputElement.dispatchEvent(createCustomEvent("input"));
-            LiveUnit.Assert.areEqual("b", eventQueryText);
-            verifyLinguisticDetails(eventLinguisticDetails, 0, 1, ['c', 'd']);
-
-            inputElement.value = 'f'; // conversion
-            mockInputContext(inputElement, 0, 1, []); // still composition at this step
-            eventFired = false;
-            inputElement.dispatchEvent(createCustomEvent("compositionupdate"));
-            LiveUnit.Assert.isTrue(eventFired, "QueryChanged event was not fired");
-            LiveUnit.Assert.areEqual("f", eventQueryText);
-            verifyLinguisticDetails(eventLinguisticDetails, 0, 1, []);
-
-            inputElement.dispatchEvent(createCustomEvent("input"));
-            LiveUnit.Assert.areEqual("f", eventQueryText);
-            verifyLinguisticDetails(eventLinguisticDetails, 0, 1, []);
-
-            inputElement.value = 'f';
-            mockInputContext(inputElement, 0, 0, []); // composition ended
-            eventFired = false;
-            inputElement.dispatchEvent(createCustomEvent("compositionend"));
-            LiveUnit.Assert.areEqual("f", eventQueryText);
-            verifyLinguisticDetails(eventLinguisticDetails, 0, 0, []);
-        }
-
-        // IMEs that keep alternatives on enter to finalize if there is no string change, and keep on submit (JPN, CHS, CHT Bopomofo)
-        testFinalizeAndSubmitWithAlternatives() {
-            var that = this;
-            var searchBox = document.getElementById("SearchBoxID").winControl;
-            var inputElement = searchBox.element.querySelector("input");
-
-            var eventFired = false;
-            var eventQueryText = null;
-            var eventLinguisticDetails = null;
-            searchBox.addEventListener("querychanged", function searchBoxTest_queryChanged_listener(event) {
-                LiveUnit.Assert.isNotNull(event);
-                LiveUnit.Assert.isNotNull(event.detail);
-                LiveUnit.Assert.isNotNull(event.detail.queryText);
-                eventQueryText = event.detail.queryText;
-                LiveUnit.Assert.isNotNull(event.detail.linguisticDetails);
-                eventLinguisticDetails = event.detail.linguisticDetails;
-                LiveUnit.Assert.isFalse(eventFired, "Querychanged fired multiple times");
-                eventFired = true;
-            });
-
-            var submitEventFired = false;
-            var submitEventQueryText = null;
-            var submitEventLinguisticDetails = null;
-            searchBox.addEventListener("querysubmitted", function searchBoxTest_querySubmitted_listener(event) {
-                LiveUnit.Assert.isNotNull(event);
-                LiveUnit.Assert.isNotNull(event.detail);
-                LiveUnit.Assert.isNotNull(event.detail.queryText);
-                submitEventQueryText = event.detail.queryText;
-                LiveUnit.Assert.isNotNull(event.detail.linguisticDetails);
-                submitEventLinguisticDetails = event.detail.linguisticDetails;
-                LiveUnit.Assert.isFalse(submitEventFired, "Querychanged fired multiple times");
-                submitEventFired = true;
-            });
-
-            inputElement.value = '';
-            mockInputContext(inputElement, 0, 0, []);
-            eventFired = false;
-            inputElement.dispatchEvent(createCustomEvent("compositionstart"));
-            LiveUnit.Assert.isFalse(eventFired, "QueryChanged event was incorrectly fired");
-
-            inputElement.value = 'bcompd';
-            mockInputContext(inputElement, 1, 5, ['x', 'y', 'z']);
-            eventFired = false;
-            inputElement.dispatchEvent(createCustomEvent("compositionupdate"));
-            LiveUnit.Assert.isTrue(eventFired, "QueryChanged event was not fired");
-            LiveUnit.Assert.areEqual("bcompd", eventQueryText);
-            verifyLinguisticDetails(eventLinguisticDetails, 1, 4, ['bxd', 'byd', 'bzd']);
-
-            inputElement.value = 'bcompd';
-            inputElement.dispatchEvent(createCustomEvent("input"));
-            LiveUnit.Assert.areEqual("bcompd", eventQueryText);
-            verifyLinguisticDetails(eventLinguisticDetails, 1, 4, ['bxd', 'byd', 'bzd']);
-
-            inputElement.value = 'bcompd';
-            mockInputContext(inputElement, 0, 0, ['x', 'y', 'z']); // composition ended, but alternatives kept
-            eventFired = false;
-            inputElement.dispatchEvent(createCustomEvent("compositionend"));
-            LiveUnit.Assert.areEqual("bcompd", eventQueryText);
-            verifyLinguisticDetails(eventLinguisticDetails, 0, 0, ['bxd', 'byd', 'bzd']);
-
-            inputElement.value = 'bcompd';
-            inputElement.dispatchEvent(createCustomEvent("input"));
-            LiveUnit.Assert.areEqual("bcompd", eventQueryText);
-            verifyLinguisticDetails(eventLinguisticDetails, 0, 0, ['bxd', 'byd', 'bzd']);
-
-            // user submits via enter key
-            submitEventFired = false;
-            Helper.keydown(searchBox._inputElement, Key.enter, "ja");
-            LiveUnit.Assert.isTrue(submitEventFired, "QuerySubmitted event was not fired");
-            LiveUnit.Assert.areEqual("bcompd", submitEventQueryText);
-            verifyLinguisticDetails(submitEventLinguisticDetails, 0, 0, ['bxd', 'byd', 'bzd']);
-
-            Helper.keyup(searchBox._inputElement, Key.enter, "ja");
-        }
-
-        testSearchHistoryContext() {
-            var searchBox = document.getElementById("SearchBoxID").winControl;
-            var testContext = "Test Context";
-            searchBox.searchHistoryContext = testContext;
-            LiveUnit.Assert.areEqual(testContext, searchBox.searchHistoryContext, "Unable to set searchBox.searchHistoryContext");
-        }
-
-        testSearchHistoryDisabled() {
-            var searchBox = document.getElementById("SearchBoxID").winControl;
-            LiveUnit.LoggingCore.logComment("Waiting for control...");
-            var testContext = "Test Context";
-            searchBox.searchHistoryDisabled = true;
-            LiveUnit.Assert.areEqual(true, searchBox.searchHistoryDisabled, "Unable to set searchBox.searchHistoryDisabled");
-            searchBox.searchHistoryDisabled = false;
-            LiveUnit.Assert.areEqual(false, searchBox.searchHistoryDisabled, "Unable to set searchBox.searchHistoryDisabled");
-        }
-
-
-        testSuggestionsDisplayed(complete) {
-            // Verify whether all suggestions are rendered.
-            var searchBox = document.getElementById("SearchBoxID").winControl;
-            LiveUnit.LoggingCore.logComment("Verifying...");
-            searchBox.addEventListener("suggestionsrequested", function (e) {
-                e.detail.searchSuggestionCollection.appendQuerySuggestions(["Test query Suggestion1 test", "Test query Suggestion2 test"]);
-                e.detail.searchSuggestionCollection.appendSearchSeparator("Separator");
-                e.detail.searchSuggestionCollection.appendResultSuggestion("Test result Suggestion3 test", "Query suggestion3 detailed text", "tag3", SearchBox.createResultSuggestionImage("http://fakeurl"), "");
-                e.detail.searchSuggestionCollection.appendResultSuggestion("Test result Suggestion4 test", "Query suggestion4 detailed text", "tag4", SearchBox.createResultSuggestionImage("http://fakeurl"), "");
-
-                waitForSuggestionFlyoutRender(searchBox).done(function () {
-                    var suggestion1 = searchBox._repeater.elementFromIndex(0);
-                    LiveUnit.Assert.isTrue((suggestion1.textContent.indexOf("Test query Suggestion1 test") >= 0), "Suggestion1 text is not displayed.");
-
-                    var suggestion2 = searchBox._repeater.elementFromIndex(1);
-                    LiveUnit.Assert.isTrue((suggestion2.textContent.indexOf("Test query Suggestion2 test") >= 0), "Suggestion2 text is not displayed.");
-
-                    var suggestion3 = searchBox._repeater.elementFromIndex(2);
-                    LiveUnit.Assert.isTrue((suggestion3.textContent.indexOf("Separator") >= 0), "Suggestion3 text is not displayed.");
-
-                    var suggestion4 = searchBox._repeater.elementFromIndex(3);
-                    LiveUnit.Assert.isTrue((suggestion4.textContent.indexOf("Test result Suggestion3 test") >= 0), "Suggestion3 text is not displayed.");
-                    LiveUnit.Assert.isTrue((suggestion4.textContent.indexOf("Query suggestion3 detailed text") >= 0), "Suggestion3 detailed text is not displayed.");
-
-                    var suggestion5 = searchBox._repeater.elementFromIndex(4);
-                    LiveUnit.Assert.isTrue((suggestion5.textContent.indexOf("Test result Suggestion4 test") >= 0), "Suggestion4 text is not displayed.");
-                    LiveUnit.Assert.isTrue((suggestion5.textContent.indexOf("Query suggestion4 detailed text") >= 0), "Suggestion4 detailed text is not displayed.");
-
-                    complete();
-                });
-            });
-            searchBox._inputElement.value = "a";
-            searchBox._inputElement.focus();
-        }
-
-        testQuerySuggestionSelected(complete) {
-            var searchBox = document.getElementById("SearchBoxID").winControl;
-            LiveUnit.LoggingCore.logComment("Verifying...");
-            searchBox.addEventListener("querysubmitted", function searchBoxTest_querySubmitted_listener(event) {
-                LiveUnit.Assert.areEqual("Test query Suggestion1 test", event.detail.queryText, "Query text not matching suggestion text");
-                complete();
-            });
-            searchBox.addEventListener("suggestionsrequested", function (e) {
-                e.detail.searchSuggestionCollection.appendQuerySuggestion("Test query Suggestion1 test");
-
-                waitForSuggestionFlyoutRender(searchBox).done(function () {
-                    // Select the first suggestion.
-                    Helper.touchUp(searchBox._repeater.elementFromIndex(0));
-                });
-            });
-            searchBox._inputElement.value = "a";
-            searchBox._inputElement.focus();
-        }
-
-        testResultSuggestionSelected(complete) {
-            var searchBox = document.getElementById("SearchBoxID").winControl;
-            LiveUnit.LoggingCore.logComment("Verifying...");
-            searchBox.addEventListener("resultsuggestionchosen", function searchBoxTest_resultsuggestionchosen_listener(event) {
-                LiveUnit.Assert.areEqual("tag3", event.detail.tag, "Query text not matching suggestion tag");
-                complete();
-            });
-            searchBox.addEventListener("suggestionsrequested", function (e) {
-                e.detail.searchSuggestionCollection.appendResultSuggestion("Test result Suggestion3 test", "Query suggestion3 detailed text", "tag3", SearchBox.createResultSuggestionImage("http://fakeurl"), "");
-
-                waitForSuggestionFlyoutRender(searchBox).done(function () {
-                    // Select the first suggestion.
-                    Helper.touchUp(searchBox._repeater.elementFromIndex(0));
-                });
-            });
-            searchBox._inputElement.value = "a";
-            searchBox._inputElement.focus();
-        }
-
-        testChooseSuggestionOnEnterEnabled(complete) {
-            var searchBox = document.getElementById("SearchBoxID").winControl;
-            searchBox.chooseSuggestionOnEnter = true;
-            LiveUnit.LoggingCore.logComment("Verifying...");
-
-            searchBox.addEventListener("querysubmitted", function searchBoxTest_querysubmitted_listener(event) {
-                LiveUnit.Assert.areEqual("Test query Suggestion1 test", event.detail.queryText, "Query text not matching input");
-                if (!WinJS.Utilities.hasWinRT) {
-                    // CommonUtilities.keyDown won't trick WinRT's SSM in setting the query language, however, on the web it should work.
-                    LiveUnit.Assert.areEqual("ja-JP", event.detail.language, "Query text language not matching input");
-                }
-                complete();
-            });
-            searchBox.addEventListener("suggestionsrequested", function (e) {
-                e.detail.searchSuggestionCollection.appendQuerySuggestion("Test query Suggestion1 test");
-
-                WinJS.Utilities._setImmediate(function () {
-                    Helper.keydown(searchBox._inputElement, Key.enter, "ja-JP");
-                });
-            });
-            searchBox._inputElement.value = "Test query";
-            searchBox._inputElement.focus();
-        }
-
-=======
->>>>>>> bc01d2fa
         testFocusOnKeyboardInputBringsUpSuggestions(complete) {
             if (WinJS.Utilities.hasWinRT) {
                 LiveUnit.LoggingCore.logComment("This test tests web implementation of Type-To-Search and has no value when WinRT is available");
